/* -*-  Mode: C++; c-file-style: "gnu"; indent-tabs-mode:nil; -*- */
/*
 * Copyright (c) 2005,2006 INRIA
 *
 * This program is free software; you can redistribute it and/or modify
 * it under the terms of the GNU General Public License version 2 as
 * published by the Free Software Foundation;
 *
 * This program is distributed in the hope that it will be useful,
 * but WITHOUT ANY WARRANTY; without even the implied warranty of
 * MERCHANTABILITY or FITNESS FOR A PARTICULAR PURPOSE.  See the
 * GNU General Public License for more details.
 *
 * You should have received a copy of the GNU General Public License
 * along with this program; if not, write to the Free Software
 * Foundation, Inc., 59 Temple Place, Suite 330, Boston, MA  02111-1307  USA
 *
 * Author: Mathieu Lacage <mathieu.lacage@sophia.inria.fr>
 */

#ifndef DCF_MANAGER_H
#define DCF_MANAGER_H

#include "ns3/nstime.h"
#include "ns3/event-id.h"
#include <vector>

namespace ns3 {

class WifiPhy;
class WifiMac;
class MacLow;

/**
 * \brief keep track of the state needed for a single DCF 
 * function.
 *
 * Multiple instances of a DcfState can be registered in a single
 * DcfManager to implement 802.11e-style relative QoS.
 * DcfState::SetAifsn and DcfState::SetCwBounds allow the user to 
 * control the relative QoS differentiation.
 */
class DcfState
{
public:
  DcfState ();

  virtual ~DcfState ();

  /**
   * \param aifsn the number of slots which make up an AIFS for a specific DCF.
   *        a DIFS corresponds to an AIFSN = 2.
   *
   * Calling this method after DcfManager::Add has been called is not recommended.
   */
  void SetAifsn (uint32_t aifsn);
  void SetCwMin (uint32_t minCw);
  void SetCwMax (uint32_t maxCw);
  uint32_t GetAifsn (void) const;
  uint32_t GetCwMin (void) const;
  uint32_t GetCwMax (void) const;
  /**
   * Update the value of the CW variable to take into account
   * a transmission success or a transmission abort (stop transmission
   * of a packet after the maximum number of retransmissions has been
   * reached). By default, this resets the CW variable to minCW.
   */
  void ResetCw (void);
  /**
   * Update the value of the CW variable to take into account
   * a transmission failure. By default, this triggers a doubling
   * of CW (capped by maxCW).
   */
  void UpdateFailedCw (void);
  /**
   * \param nSlots the number of slots of the backoff.
   *
   * Start a backoff by initializing the backoff counter to the number of
   * slots specified.
   */
  void StartBackoffNow (uint32_t nSlots);
  /**
   * \returns the current value of the CW variable. The initial value is
   * minCW.
   */
  uint32_t GetCw (void) const;
  /**
   * \returns true if access has been requested for this DcfState and
   *          has not been granted already, false otherwise.
   */
  bool IsAccessRequested (void) const;

private:
  friend class DcfManager;

  uint32_t GetBackoffSlots (void) const;
  Time GetBackoffStart (void) const;
  void UpdateBackoffSlotsNow (uint32_t nSlots, Time backoffUpdateBound);
  void NotifyAccessRequested (void);
  void NotifyAccessGranted (void);
  void NotifyCollision (void);
  void NotifyInternalCollision (void);


  /**
   * Called by DcfManager to notify a DcfState subclass
   * that access to the medium is granted and can
   * start immediately.
   */
  virtual void DoNotifyAccessGranted (void) = 0;
  /**
   * Called by DcfManager to notify a DcfState subclass
   * that an 'internal' collision occured, that is, that
   * the backoff timer of a higher priority DcfState expired
   * at the same time and that access was granted to this
   * higher priority DcfState.
   *
   * The subclass is expected to start a new backoff by
   * calling DcfState::StartBackoffNow and DcfManager::RequestAccess
   * is access is still needed.
   */
  virtual void DoNotifyInternalCollision (void) = 0;
  /**
   * Called by DcfManager to notify a DcfState subclass
   * that a normal collision occured, that is, that
   * the medium was busy when access was requested.
   *
   * The subclass is expected to start a new backoff by
   * calling DcfState::StartBackoffNow and DcfManager::RequestAccess
   * is access is still needed.
   */
  virtual void DoNotifyCollision (void) = 0;

  uint32_t m_aifsn;
  uint32_t m_backoffSlots;
  // the backoffStart variable is used to keep track of the
  // time at which a backoff was started or the time at which
  // the backoff counter was last updated.
  Time m_backoffStart;
  uint32_t m_cwMin;
  uint32_t m_cwMax;
  uint32_t m_cw;
  bool m_accessRequested;
};

/**
 * \brief Manage a set of ns3::DcfState
 *
 * Handle a set of independent ns3::DcfState, each of which represents
 * a single DCF within a MAC stack. Each ns3::DcfState has a priority
 * implicitely associated with it (the priority is determined when the 
 * ns3::DcfState is added to the DcfManager: the first DcfState to be
 * added gets the highest priority, the second, the second highest
 * priority, and so on.) which is used to handle "internal" collisions.
 * i.e., when two local DcfState are expected to get access to the 
 * medium at the same time, the highest priority local DcfState wins
 * access to the medium and the other DcfState suffers a "internal" 
 * collision.
 */
class DcfManager
{
public:
  DcfManager ();
  ~DcfManager ();

  void SetupPhyListener (Ptr<WifiPhy> phy);
  void SetupLowListener (Ptr<MacLow> low);

  /**
   * \param slotTime the duration of a slot.
   *
   * It is a bad idea to call this method after RequestAccess or
   * one of the Notify methods has been invoked.
   */
  void SetSlot (Time slotTime);
  /**
   * \param sifs the duration of a SIFS.
   *
   * It is a bad idea to call this method after RequestAccess or
   * one of the Notify methods has been invoked.
   */
  void SetSifs (Time sifs);

  /**
   * \param eifsNoDifs the duration of a EIFS minus the duration of DIFS.
   *
   * It is a bad idea to call this method after RequestAccess or
   * one of the Notify methods has been invoked.
   */
  void SetEifsNoDifs (Time eifsNoDifs);

  /**
   * \return value set previously using SetEifsNoDifs.
   */
  Time GetEifsNoDifs () const;

  /**
   * \param dcf a new DcfState.
   *
   * The DcfManager does not take ownership of this pointer so, the callee
   * must make sure that the DcfState pointer will stay valid as long
   * as the DcfManager is valid. Note that the order in which DcfState
   * objects are added to a DcfManager matters: the first DcfState added
   * has the highest priority, the second DcfState added, has the second 
   * highest priority, etc.
   */
  void Add (DcfState *dcf);

  /**
   * \param state a DcfState
   *
   * Notify the DcfManager that a specific DcfState needs access to the 
   * medium. The DcfManager is then responsible for starting an access
   * timer and, invoking DcfState::DoNotifyAccessGranted when the access 
   * is granted if it ever gets granted.
   */
  void RequestAccess (DcfState *state);

  /**
   * \param duration expected duration of reception
   *
   * Notify the DCF that a packet reception started 
   * for the expected duration.
   */
  void NotifyRxStartNow (Time duration);
  /**
   * Notify the DCF that a packet reception was just
   * completed successfully.
   */
  void NotifyRxEndOkNow (void);
  /**
   * Notify the DCF that a packet reception was just
   * completed unsuccessfully.
   */
  void NotifyRxEndErrorNow (void);
  /**
   * \param duration expected duration of transmission
   *
   * Notify the DCF that a packet transmission was
   * just started and is expected to last for the specified
   * duration.
   */
  void NotifyTxStartNow (Time duration);
  /**
   * \param duration expected duration of cca busy period
   *
   * Notify the DCF that a CCA busy period has just started.
   */
  void NotifyMaybeCcaBusyStartNow (Time duration);
  /**
   * \param duration the value of the received NAV.
   *
   * Called at end of rx
   */
  void NotifyNavResetNow (Time duration);
  /**
   * \param duration the value of the received NAV.
   *
   * Called at end of rx
   */
  void NotifyNavStartNow (Time duration);
  void NotifyAckTimeoutStartNow (Time duration);
  void NotifyAckTimeoutResetNow ();
  void NotifyCtsTimeoutStartNow (Time duration);
  void NotifyCtsTimeoutResetNow ();
<<<<<<< HEAD
  void NotifyAckTimeoutEnd (Time duration);
=======
>>>>>>> 4b82af5f
private:
  void UpdateBackoff (void);
  Time MostRecent (Time a, Time b) const;
  Time MostRecent (Time a, Time b, Time c) const;
  Time MostRecent (Time a, Time b, Time c, Time d) const;
  Time MostRecent (Time a, Time b, Time c, Time d, Time e, Time f) const;
  /**
   * Access will never be granted to the medium _before_
   * the time returned by this method.
   * 
   * \returns the absolute time at which access could start to 
   * be granted
   */
  Time GetAccessGrantStart (void) const;
  Time GetBackoffStartFor (DcfState *state);
  Time GetBackoffEndFor (DcfState *state);
  void DoRestartAccessTimeoutIfNeeded (void);
  void AccessTimeout (void);
  void DoGrantAccess (void);
  bool IsBusy (void) const;

  typedef std::vector<DcfState *> States;

  States m_states;
  Time m_lastAckTimeoutEnd;
  Time m_lastCtsTimeoutEnd;
  Time m_lastNavStart;
  Time m_lastNavDuration;
  Time m_lastRxStart;
  Time m_lastRxDuration;
  bool m_lastRxReceivedOk;
  Time m_lastRxEnd;
  Time m_lastTxStart;
  Time m_lastTxDuration;
  Time m_lastBusyStart;
  Time m_lastBusyDuration;
  bool m_rxing;
  bool m_sleeping;
  Time m_eifsNoDifs;
  EventId m_accessTimeout;
  Time m_slotTime;
  Time m_sifs;
  class PhyListener *m_phyListener;
  class LowDcfListener *m_lowListener;
};

} // namespace ns3

#endif /* DCF_MANAGER_H */<|MERGE_RESOLUTION|>--- conflicted
+++ resolved
@@ -263,10 +263,6 @@
   void NotifyAckTimeoutResetNow ();
   void NotifyCtsTimeoutStartNow (Time duration);
   void NotifyCtsTimeoutResetNow ();
-<<<<<<< HEAD
-  void NotifyAckTimeoutEnd (Time duration);
-=======
->>>>>>> 4b82af5f
 private:
   void UpdateBackoff (void);
   Time MostRecent (Time a, Time b) const;
