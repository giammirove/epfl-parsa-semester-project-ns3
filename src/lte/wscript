## -*- Mode: python; py-indent-offset: 4; indent-tabs-mode: nil; coding: utf-8; -*-

def build(bld):

<<<<<<< HEAD
    module = bld.create_ns3_module('lte', ['core', 'network', 'point-to-point', 'virtual-net-device', 'spectrum', 'stats'])
=======
    module = bld.create_ns3_module('lte', ['core', 'network', 'spectrum', 'stats', 'virtual-net-device'])
>>>>>>> 070c2568
    module.source = [
        'model/lte-common.cc',
        'model/lte-spectrum-phy.cc',
        'model/lte-phy.cc',
        'model/lte-enb-phy.cc',
        'model/lte-ue-phy.cc',
        'model/lte-spectrum-value-helper.cc',
        'model/lte-propagation-loss-model.cc',
        'model/discrete-time-loss-model.cc',
        'model/penetration-loss-model.cc',
        'model/shadowing-loss-model.cc',
        'model/path-loss-model.cc',
        'model/jakes-fading-loss-model.cc',
        'model/channel-realization.cc',
        'model/lte-amc.cc',
        'model/lte-enb-rrc.cc',
        'model/lte-ue-rrc.cc',
        'model/lte-rlc.cc',
        'model/lte-rlc-tag.cc',
        'model/eps-bearer.cc',        
        'model/lte-net-device.cc',
        'model/lte-enb-net-device.cc',
        'model/lte-ue-net-device.cc',
        'model/ideal-control-messages.cc',
        'helper/lena-helper.cc',
        'helper/epc-helper.cc',
        'helper/rlc-stats-calculator.cc',
        'helper/mac-stats-calculator.cc',
        'model/ff-mac-csched-sap.cc',
        'model/ff-mac-sched-sap.cc',
        'model/lte-mac-sap.cc',
        'model/ff-mac-scheduler.cc',
        'model/lte-enb-cmac-sap.cc',
        'model/lte-ue-cmac-sap.cc',
        'model/rr-ff-mac-scheduler.cc',
        'model/lte-enb-mac.cc',
        'model/lte-ue-mac.cc',
        'model/lte-mac-tag.cc',
        'model/lte-phy-tag.cc',
        'model/lte-enb-phy-sap.cc',
        'model/lte-ue-phy-sap.cc',
        'model/lte-interference.cc',
        'model/lte-sinr-chunk-processor.cc',
        'model/pf-ff-mac-scheduler.cc',
#        'model/epc-gtpu-header.cc',
#        'model/epc-gtpu-l5-protocol.cc',
#        'model/epc-gtpu-tunnel.cc',
#        'model/epc-gtpu-l5-protocol.cc',
        'model/lte-tft.cc',
        'model/lte-tft-classifier.cc',
        ]

    module_test = bld.create_ns3_module_test_library('lte')
    module_test.source = [
        'test/lte-test-downlink-sinr.cc',
        'test/lte-test-uplink-sinr.cc',
        'test/lte-test-link-adaptation.cc',
        'test/lte-test-interference.cc',
        'test/lte-test-sinr-chunk-processor.cc',
        'test/lte-test-ue-phy.cc',
        'test/lte-test-rr-ff-mac-scheduler.cc',
        'test/lte-test-pf-ff-mac-scheduler.cc',
        'test/lte-test-earfcn.cc',
        'test/lte-test-spectrum-value-helper.cc',
#        'test/epc-test-gtpu.cc',
        'test/lte-test-tft-classifier.cc',
        ]
    
    headers = bld.new_task_gen('ns3header')
    headers.module = 'lte'
    headers.source = [
        'model/lte-common.h',
        'model/lte-spectrum-phy.h',
        'model/lte-phy.h',
        'model/lte-enb-phy.h',
        'model/lte-ue-phy.h',
        'model/lte-spectrum-value-helper.h',
        'model/lte-propagation-loss-model.h',
        'model/discrete-time-loss-model.h',
        'model/penetration-loss-model.h',
        'model/shadowing-loss-model.h',
        'model/path-loss-model.h',
        'model/jakes-fading-loss-model.h',
        'model/channel-realization.h',
        'model/lte-amc.h',
        'model/lte-enb-rrc.h',
        'model/lte-ue-rrc.h',
        'model/lte-rlc.h',
        'model/lte-rlc-tag.h',
        'model/eps-bearer.h',        
        'model/lte-net-device.h',
        'model/lte-enb-net-device.h',
        'model/lte-ue-net-device.h',
        'model/ideal-control-messages.h',
        'helper/lena-helper.h',
        'helper/epc-helper.h',
        'helper/mac-stats-calculator.h',
        'helper/rlc-stats-calculator.h',
        'model/ff-mac-common.h',
        'model/ff-mac-csched-sap.h',
        'model/ff-mac-sched-sap.h',
        'model/lte-enb-cmac-sap.h',
        'model/lte-ue-cmac-sap.h',
        'model/lte-mac-sap.h',
        'model/ff-mac-scheduler.h',
        'model/rr-ff-mac-scheduler.h',
        'model/lte-enb-mac.h',
        'model/lte-ue-mac.h',
        'model/lte-mac-tag.h',
        'model/lte-phy-tag.h',
        'model/lte-enb-phy-sap.h',
        'model/lte-ue-phy-sap.h',
        'model/lte-interference.h',
        'model/lte-sinr-chunk-processor.h',
        'model/pf-ff-mac-scheduler.h',
        'model/epc-gtpu-header.h',
        'model/epc-gtpu-l5-protocol.h',
        'model/epc-gtpu-tunnel.h',
        'test/lte-test-downlink-sinr.h',
        'test/lte-test-uplink-sinr.h',
        'test/lte-test-link-adaptation.h',
        'test/lte-test-interference.h',
        'test/lte-test-sinr-chunk-processor.h',
        'test/lte-test-ue-phy.h',
        'test/lte-test-rr-ff-mac-scheduler.h',
        'test/lte-test-pf-ff-mac-scheduler.h',
        'test/lte-test-pf-ff-mac-scheduler.h',
        'test/epc-test-gtpu.h',
        'model/lte-tft.h',
        'model/lte-tft-classifier.h',
        ]

    if (bld.env['ENABLE_EXAMPLES']):
      bld.add_subdirs('examples')

    bld.ns3_python_bindings()<|MERGE_RESOLUTION|>--- conflicted
+++ resolved
@@ -2,11 +2,7 @@
 
 def build(bld):
 
-<<<<<<< HEAD
-    module = bld.create_ns3_module('lte', ['core', 'network', 'point-to-point', 'virtual-net-device', 'spectrum', 'stats'])
-=======
     module = bld.create_ns3_module('lte', ['core', 'network', 'spectrum', 'stats', 'virtual-net-device'])
->>>>>>> 070c2568
     module.source = [
         'model/lte-common.cc',
         'model/lte-spectrum-phy.cc',
@@ -51,10 +47,9 @@
         'model/lte-interference.cc',
         'model/lte-sinr-chunk-processor.cc',
         'model/pf-ff-mac-scheduler.cc',
-#        'model/epc-gtpu-header.cc',
-#        'model/epc-gtpu-l5-protocol.cc',
-#        'model/epc-gtpu-tunnel.cc',
-#        'model/epc-gtpu-l5-protocol.cc',
+        'model/epc-gtpu-header.cc',
+        'model/epc-gtpu-l5-protocol.cc',
+        'model/epc-gtpu-tunnel.cc',
         'model/lte-tft.cc',
         'model/lte-tft-classifier.cc',
         ]
@@ -71,7 +66,7 @@
         'test/lte-test-pf-ff-mac-scheduler.cc',
         'test/lte-test-earfcn.cc',
         'test/lte-test-spectrum-value-helper.cc',
-#        'test/epc-test-gtpu.cc',
+        'test/epc-test-gtpu.cc',
         'test/lte-test-tft-classifier.cc',
         ]
     
