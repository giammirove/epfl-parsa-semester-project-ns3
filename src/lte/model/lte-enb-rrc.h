/* -*-  Mode: C++; c-file-style: "gnu"; indent-tabs-mode:nil; -*- */
/*
 * Copyright (c) 2011, 2012 Centre Tecnologic de Telecomunicacions de Catalunya (CTTC)
 *
 * This program is free software; you can redistribute it and/or modify
 * it under the terms of the GNU General Public License version 2 as
 * published by the Free Software Foundation;
 *
 * This program is distributed in the hope that it will be useful,
 * but WITHOUT ANY WARRANTY; without even the implied warranty of
 * MERCHANTABILITY or FITNESS FOR A PARTICULAR PURPOSE.  See the
 * GNU General Public License for more details.
 *
 * You should have received a copy of the GNU General Public License
 * along with this program; if not, write to the Free Software
 * Foundation, Inc., 59 Temple Place, Suite 330, Boston, MA  02111-1307  USA
 *
 * Authors: Nicola Baldo <nbaldo@cttc.es>
 *          Marco Miozzo <mmiozzo@cttc.es>
 *          Manuel Requena <manuel.requena@cttc.es> 
 */

#ifndef LTE_ENB_RRC_H
#define LTE_ENB_RRC_H

#include <ns3/nstime.h>
#include <ns3/object.h>
#include <ns3/packet.h>
#include <ns3/lte-enb-cmac-sap.h>
#include <ns3/lte-mac-sap.h>
#include <ns3/ff-mac-sched-sap.h>
#include <ns3/lte-pdcp-sap.h>
#include <ns3/epc-x2-sap.h>
#include <ns3/epc-enb-s1-sap.h>
#include <ns3/lte-enb-cphy-sap.h>
#include <ns3/lte-rrc-sap.h>
#include <ns3/traced-callback.h>

#include <map>
#include <set>

namespace ns3 {

class LteRadioBearerInfo;
class LteSignalingRadioBearerInfo;
class LteDataRadioBearerInfo;
class EpcEnbS1SapUser;
class EpcEnbS1SapProvider;
class LteUeRrc;
class LteEnbRrc;

/**
 * Manages all the radio bearer information possessed by the ENB RRC for a single UE
 *
 */
class UeManager : public Object
{
  friend class LtePdcpSpecificLtePdcpSapUser<UeManager>;

public:


  /**
   * The state of the UeManager at the eNB RRC
   * 
   */
  enum State
    {
      INITIAL_RANDOM_ACCESS = 0,
      CONNECTION_SETUP,
      CONNECTED_NORMALLY,
      CONNECTION_RECONFIGURATION,
      CONNECTION_REESTABLISHMENT,
      HANDOVER_JOINING,
      HANDOVER_LEAVING,
      NUM_STATES
    };

  UeManager ();
 
  /** 
   * UeManager constructor
   * 
   * \param rrc pointer to the LteEnbRrc holding this UeManager
   * \param rnti RNTI of the UE
   * \param s initial state of the UeManager
   * 
   * \return 
   */
  UeManager (Ptr<LteEnbRrc> rrc, uint16_t rnti, State s);

  virtual ~UeManager (void);

  // inherited from Object
protected:
  virtual void DoDispose ();
public: 
  static TypeId GetTypeId (void);


  /** 
   * Setup a new data radio bearer, including both the configuration
   * within the eNB and the necessary RRC signaling with the UE
   * 
   * \param bearer 
   * 
   * \return the EPS Bearer Id
   */
  uint8_t SetupDataRadioBearer (EpsBearer bearer);
  
  /**
   *
   * Release a given radio bearer
   *
   * \param drbid the data radio bearer id of the bearer to be released
   */
  void ReleaseDataRadioBearer (uint8_t drbid);

  /** 
   * schedule an RRC Connection Reconfiguration procedure with the UE
   * 
   */
  void ScheduleRrcConnectionReconfiguration ();

  /** 
   * In the X2-based handover procedure, at the source eNB, trigger
   * handover by sending to the UE a RRC Connection 
   * Reconfiguration message including Mobility Control Info
   * 
   * \param rcr the RrcConnectionReconfiguration message including the
   * Mobility Control Info. The content of this struct shall be
   * provided by the target eNB.
   */
  void SendHandoverCommand (LteRrcSap::RrcConnectionReconfiguration rcr);
  
  /** 
   * 
   * \return the HandoverPreparationInfo sent by the source eNB to the
   * target eNB in the X2-based handover procedure
   */
  LteRrcSap::RadioResourceConfigDedicated GetRadioResourceConfigForHandoverPreparationInfo ();

  /** 
   * 
   * \return retrieve the data that the target eNB needs to send to the source
   * eNB as the Handover Command in the X2-based handover
   * procedure.
   */
  LteRrcSap::RrcConnectionReconfiguration GetHandoverCommand ();

  /** 
   * Send a data packet over the appropriate Data Radio Bearer
   * 
   * \param bid the corresponding EPS Bearer ID
   * \param p the packet
   */
  void SendData (uint8_t bid, Ptr<Packet> p);

  /** 
   * 
   * \return a list of ERAB-to-be-setup items to be put in a X2 HO REQ message
   */
  std::vector<EpcX2Sap::ErabToBeSetupItem> GetErabList ();
  

  // methods forwarded from RRC SAP
  void CompleteSetupUe (LteEnbRrcSapProvider::CompleteSetupUeParameters params);
  void RecvRrcConnectionRequest (LteRrcSap::RrcConnectionRequest msg);
  void RecvRrcConnectionSetupCompleted (LteRrcSap::RrcConnectionSetupCompleted msg);
  void RecvRrcConnectionReconfigurationCompleted (LteRrcSap::RrcConnectionReconfigurationCompleted msg);
  void RecvRrcConnectionReestablishmentRequest (LteRrcSap::RrcConnectionReestablishmentRequest msg);
  void RecvRrcConnectionReestablishmentComplete (LteRrcSap::RrcConnectionReestablishmentComplete msg);


  // methods forwarded from CMAC SAP
  void CmacUeConfigUpdateInd (LteEnbCmacSapUser::UeConfig cmacParams);


  // methods forwarded from PDCP SAP
  void DoReceivePdcpSdu (LtePdcpSapUser::ReceivePdcpSduParameters params);
  
  /** 
   * 
   * \return the RNTI, i.e., an UE identifier that is unique within
   * the cell
   */
  uint16_t GetRnti (void);

  /** 
   *
   * \return the IMSI, i.e., a globally unique UE identifier
   */
  uint64_t GetImsi (void);

  /** 
   * 
   * \return the SRS Configuration Index
   */
  uint16_t GetSrsConfigurationIndex (void);  

  /** 
   * Set the SRS configuration index and do the necessary reconfiguration
   * 
   * \param srsConfIndex 
   */
  void SetSrsConfigurationIndex (uint16_t srsConfIndex);

  /** 
   * 
   * \return the current state
   */
  State GetState ();


private:

  /** 
   * Add a new LteDataRadioBearerInfo structure to the UeManager
   * 
   * \param radioBearerInfo 
   * 
   * \return the id of the newly added data radio bearer structure
   */
  uint8_t AddDataRadioBearerInfo (Ptr<LteDataRadioBearerInfo> radioBearerInfo);

  /** 
   * \param drbid the Data Radio Bearer id
   * 
   * \return the corresponding LteDataRadioBearerInfo
   */
  Ptr<LteDataRadioBearerInfo> GetDataRadioBearerInfo (uint8_t drbid);

  /** 
   * remove the LteDataRadioBearerInfo corresponding to a bearer being released
   *
   * \param drbid the Data Radio Bearer id
   */
  void RemoveDataRadioBearerInfo (uint8_t drbid);

  /** 
   * 
   * \return an RrcConnectionReconfiguration struct built based on the
   * current configuration
   */
  LteRrcSap::RrcConnectionReconfiguration BuildRrcConnectionReconfiguration ();
  
  /** 
   * 
   * \return a RadioResourceConfigDedicated struct built based on the
   * current configuration
   */
  LteRrcSap::RadioResourceConfigDedicated BuildRadioResourceConfigDedicated ();


  /** 
   * 
   * \return a newly allocated identifier for a new RRC transaction
   */
  uint8_t GetNewRrcTransactionIdentifier ();

  /** 
   * \param lcid a Logical Channel Identifier
   * 
   * \return the corresponding Data Radio Bearer Id
   */
  uint8_t Lcid2Drbid (uint8_t lcid);

  /** 
   * \param drbid a Data Radio Bearer Id
   * 
   * \return the corresponding  Logical Channel Identifier
   */
  uint8_t Drbid2Lcid (uint8_t drbid);

  /** 
   * \param lcid a  Logical Channel Identifier
   * 
   * \return the corresponding EPS Bearer Identifier
   */
  uint8_t Lcid2Bid (uint8_t lcid);

  /** 
   * \param bid  an EPS Bearer Identifier
   * 
   * \return the corresponding Logical Channel Identifier
   */
  uint8_t Bid2Lcid (uint8_t bid);

  /** 
   * \param drbid Data Radio Bearer Id
   * 
   * \return the corresponding EPS Bearer Identifier
   */
  uint8_t Drbid2Bid (uint8_t drbid);

  /** 
   * \param bid an EPS Bearer Identifier
   * 
   * \return the corresponding Data Radio Bearer Id
   */
  uint8_t Bid2Drbid (uint8_t bid);
  
  /** 
   * Switch the UeManager to the given state
   * 
   * \param s the given state
   */
  void SwitchToState (State s);


  std::map <uint8_t, Ptr<LteDataRadioBearerInfo> > m_drbMap;
  Ptr<LteSignalingRadioBearerInfo> m_srb0;
  Ptr<LteSignalingRadioBearerInfo> m_srb1;
  uint8_t m_lastAllocatedDrbid;
  uint16_t m_rnti;
  uint64_t m_imsi;
  uint8_t m_lastRrcTransactionIdentifier;
  LteRrcSap::PhysicalConfigDedicated m_physicalConfigDedicated;
  Ptr<LteEnbRrc> m_rrc;
  State m_state;
  LtePdcpSapUser* m_pdcpSapUser;
  bool m_pendingRrcConnectionReconfiguration;
  TracedCallback<State, State> m_stateTransitionCallback;
};


/**
 * \ingroup lte
 * 
 * The LTE Radio Resource Control entity at the eNB
 */
class LteEnbRrc : public Object
{

  friend class EnbRrcMemberLteEnbCmacSapUser;
  friend class MemberLteEnbRrcSapProvider<LteEnbRrc>;
  friend class MemberEpcEnbS1SapUser<LteEnbRrc>;
  friend class EpcX2SpecificEpcX2SapUser<LteEnbRrc>;
  friend class UeManager;

public:
  /**
   * create an RRC instance for use within an eNB
   *
   */
  LteEnbRrc ();

  /**
   * Destructor
   */
  virtual ~LteEnbRrc ();


  // inherited from Object
protected:
  virtual void DoDispose (void);
public:
  static TypeId GetTypeId (void);


  /**
   * Set the X2 SAP this RRC should interact with
   * \param s the X2 SAP Provider to be used by this RRC entity
   */
  void SetEpcX2SapProvider (EpcX2SapProvider* s);

  /** 
   * Get the X2 SAP offered by this RRC
   * \return s the X2 SAP User interface offered to the X2 entity by this RRC entity
   */
  EpcX2SapUser* GetEpcX2SapUser ();


  /**
   * set the CMAC SAP this RRC should interact with
   *
   * \param s the CMAC SAP Provider to be used by this RRC
   */
  void SetLteEnbCmacSapProvider (LteEnbCmacSapProvider * s);

  /** 
   * Get the CMAC SAP offered by this RRC
   * \return s the CMAC SAP User interface offered to the MAC by this RRC
   */
  LteEnbCmacSapUser* GetLteEnbCmacSapUser ();


  /**
   * set the RRC SAP this RRC should interact with
   *
   * \param s the RRC SAP User to be used by this RRC
   */
  void SetLteEnbRrcSapUser (LteEnbRrcSapUser * s);

  /**
   *
   *
   * \return s the RRC SAP Provider interface offered to the MAC by this RRC
   */
  LteEnbRrcSapProvider* GetLteEnbRrcSapProvider ();

  /**
   * set the MAC SAP provider. The eNB RRC does not use this
   * directly, but it needs to provide it to newly created RLC instances.
   *
   * \param s the MAC SAP provider that will be used by all
   * newly created RLC instances
   */
  void SetLteMacSapProvider (LteMacSapProvider* s);


  /** 
   * Set the S1 SAP Provider
   * 
   * \param s the S1 SAP Provider
   */
  void SetS1SapProvider (EpcEnbS1SapProvider * s);

  /** 
   * 
   * \return the S1 SAP user
   */
  EpcEnbS1SapUser* GetS1SapUser ();


  /**
   * set the CPHY SAP this RRC should use to interact with the PHY
   *
   * \param s the CPHY SAP Provider
   */
  void SetLteEnbCphySapProvider (LteEnbCphySapProvider * s);

  /**
   *
   *
   * \return s the CPHY SAP User interface offered to the PHY by this RRC
   */
  LteEnbCphySapUser* GetLteEnbCphySapUser ();

  /** 
   * 
   * 
   * \param rnti the identifier of an UE
   * 
   * \return the corresponding UeManager instance
   */
  Ptr<UeManager> GetUeManager (uint16_t rnti);

  /**
   * configure cell-specific parameters
   *
   * \param ulBandwidth the uplink bandwdith in number of RB
   * \param dlBandwidth the downlink bandwidth in number of RB
   * \param ulEarfcn the UL EARFCN
   * \param dlEarfcn the DL EARFCN
   * \param cellId the ID of the cell
   */
  void ConfigureCell (uint8_t ulBandwidth,
                      uint8_t dlBandwidth,
                      uint16_t ulEarfcn, 
                      uint16_t dlEarfcn,
                      uint16_t cellId);
  
  /** 
   * set the cell id of this eNB
   * 
   * \param m_cellId 
   */
  void SetCellId (uint16_t m_cellId);

  /** 
   * Enqueue an IP data packet on the proper bearer for downlink
   * transmission. Normally expected to be called by the NetDevice
   * forwarding a packet coming from the EpcEnbApplication 
   * 
   * \param p the packet
   * 
   * \return true if successful, false if an error occurred
   */
  bool SendData (Ptr<Packet> p);

  /** 
   * set the callback used to forward data packets up the stack
   * 
   * \param void 
   * \param cb 
   */
  void SetForwardUpCallback (Callback <void, Ptr<Packet> > cb);

  /** 
   * Send a HandoverRequest through the X2 SAP interface
   * 
   * This method will trigger a handover which is started by the RRC
   * by sending a handover request to the target eNB over the X2
   * interface 
   *
   * \param imsi the id of the UE to be handed over 
   * \param cellId the id of the target eNB
   */
  void SendHandoverRequest (uint16_t rnti, uint16_t cellId);

  /**
   * Identifies how EPS Bearer parameters are mapped to different RLC types
   * 
   */
  enum LteEpsBearerToRlcMapping_t {RLC_SM_ALWAYS = 1,
                                   RLC_UM_ALWAYS = 2,
                                   RLC_AM_ALWAYS = 3,
                                   PER_BASED = 4};
private:


  // methods forwarded from RRC SAP
  
  void DoCompleteSetupUe (uint16_t rnti, LteEnbRrcSapProvider::CompleteSetupUeParameters params);
  void DoRecvRrcConnectionRequest (uint16_t rnti, LteRrcSap::RrcConnectionRequest msg);
  void DoRecvRrcConnectionSetupCompleted (uint16_t rnti, LteRrcSap::RrcConnectionSetupCompleted msg);
  void DoRecvRrcConnectionReconfigurationCompleted (uint16_t rnti, LteRrcSap::RrcConnectionReconfigurationCompleted msg);
  void DoRecvRrcConnectionReestablishmentRequest (uint16_t rnti, LteRrcSap::RrcConnectionReestablishmentRequest msg);
  void DoRecvRrcConnectionReestablishmentComplete (uint16_t rnti, LteRrcSap::RrcConnectionReestablishmentComplete msg);


  // S1 SAP methods
  void DoDataRadioBearerSetupRequest (EpcEnbS1SapUser::DataRadioBearerSetupRequestParameters params);


  // methods forwarded from X2 SAP
  void DoRecvHandoverRequest (EpcX2SapUser::HandoverRequestParams params);
  void DoRecvHandoverRequestAck (EpcX2SapUser::HandoverRequestAckParams params);


  // CMAC SAP methods
  uint16_t DoAllocateTemporaryCellRnti ();
  void DoNotifyLcConfigResult (uint16_t rnti, uint8_t lcid, bool success);
  void DoRrcConfigurationUpdateInd (LteEnbCmacSapUser::UeConfig params);
  



  /**
   * Allocate a new RNTI for a new UE. This is done in the following cases:
   *   * T-C-RNTI allocation upon contention-based MAC Random Access procedure
   *   * target cell RNTI allocation upon handover
   *
   * \param state the initial state of the UeManager
   *
   * \return the newly allocated RNTI
   */
  uint16_t AddUe (UeManager::State state);

  /**
   * remove a UE from the cell
   *
   * \param rnti the C-RNTI identiftying the user
   */
<<<<<<< HEAD
  void RemoveUe (uint16_t rnti);

=======
  uint8_t SetupRadioBearer (uint16_t rnti, EpsBearer bearer, uint32_t teid);

  // X2 SAP methods
  void DoRecvHandoverRequest (EpcX2SapUser::HandoverRequestParams params);
  void DoRecvHandoverRequestAck (EpcX2SapUser::HandoverRequestAckParams params);
  void DoRecvUeContextRelease (EpcX2SapUser::UeContextReleaseParams params);
>>>>>>> acdf6835

  /** 
   * 
   * \param bearer the specification of an EPS bearer
   * 
   * \return the type of RLC that is to be created for the given EPS bearer
   */
  TypeId GetRlcType (EpsBearer bearer);

  /** 
   * Allocate a new SRS configuration index for a new UE. 
   *
   * \note this method can have the side effect of updating the SRS
   * configuration index of all UEs
   * 
   * \return the newly allocated SRS configuration index
   */
  uint16_t GetNewSrsConfigurationIndex (void);

  /** 
   * remove a previously allocated SRS configuration index
   *
   * \note this method can have the side effect of updating the SRS
   * configuration index of all UEs
   * 
   * \param srcCi the indext to be removed
   */
  void RemoveSrsConfigurationIndex (uint16_t srcCi);

 

  /** 
   * 
   * \param bearer the characteristics of the bearer
   * 
   * \return the Logical Channel Group in a bearer with these
   * characteristics is put. Used for MAC Buffer Status Reporting purposes. 
   */
  uint8_t GetLogicalChannelGroup (EpsBearer bearer);

  /** 
   * 
   * \param bearer the characteristics of the bearer
   * 
   * \return the priority level of a bearer with these
   * characteristics is put. Used for the part of UL MAC Scheduling
   * carried out by the UE
   */
  uint8_t GetLogicalChannelPriority (EpsBearer bearer);


  /** 
   * method used to periodically send System Information
   * 
   */
  void SendSystemInformation ();

  Callback <void, Ptr<Packet> > m_forwardUpCallback;

  EpcX2SapUser* m_x2SapUser;
  EpcX2SapProvider* m_x2SapProvider;

  LteEnbCmacSapUser* m_cmacSapUser;
  LteEnbCmacSapProvider* m_cmacSapProvider;

  LteEnbRrcSapUser* m_rrcSapUser;
  LteEnbRrcSapProvider* m_rrcSapProvider;

  LteMacSapProvider* m_macSapProvider;

  EpcEnbS1SapProvider* m_s1SapProvider;
  EpcEnbS1SapUser* m_s1SapUser;

  LteEnbCphySapUser* m_cphySapUser;
  LteEnbCphySapProvider* m_cphySapProvider;

  bool m_configured;
  uint16_t m_cellId;
  uint16_t m_dlEarfcn;
  uint16_t m_ulEarfcn;
  uint16_t m_dlBandwidth;
  uint16_t m_ulBandwidth;
  uint16_t m_lastAllocatedRnti;

  std::map<uint16_t, Ptr<UeManager> > m_ueMap;  
  
  uint8_t m_defaultTransmissionMode;

  enum LteEpsBearerToRlcMapping_t m_epsBearerToRlcMapping;

  Time m_systemInformationPeriodicity;
  
  // SRS related attributes
  uint16_t m_srsCurrentPeriodicityId;
  std::set<uint16_t> m_ueSrsConfigurationIndexSet;
  uint16_t m_lastAllocatedConfigurationIndex;
  bool m_reconfigureUes;

};


} // namespace ns3

#endif // LTE_ENB_RRC_H<|MERGE_RESOLUTION|>--- conflicted
+++ resolved
@@ -97,6 +97,14 @@
 public: 
   static TypeId GetTypeId (void);
 
+  /** 
+   * Set the identifiers of the source eNB for the case where a UE
+   * joins the current eNB as part of a handover procedure 
+   * 
+   * \param sourceCellId 
+   * \param sourceX2apId 
+   */
+  void SetSource (uint16_t sourceCellId, uint16_t sourceX2apId);
 
   /** 
    * Setup a new data radio bearer, including both the configuration
@@ -321,6 +329,8 @@
   LtePdcpSapUser* m_pdcpSapUser;
   bool m_pendingRrcConnectionReconfiguration;
   TracedCallback<State, State> m_stateTransitionCallback;
+  uint16_t m_sourceX2apId;
+  uint16_t m_sourceCellId;
 };
 
 
@@ -524,10 +534,11 @@
   void DoDataRadioBearerSetupRequest (EpcEnbS1SapUser::DataRadioBearerSetupRequestParameters params);
 
 
-  // methods forwarded from X2 SAP
+  // X2 SAP methods
   void DoRecvHandoverRequest (EpcX2SapUser::HandoverRequestParams params);
   void DoRecvHandoverRequestAck (EpcX2SapUser::HandoverRequestAckParams params);
-
+  void DoRecvUeContextRelease (EpcX2SapUser::UeContextReleaseParams params);
+  
 
   // CMAC SAP methods
   uint16_t DoAllocateTemporaryCellRnti ();
@@ -553,17 +564,8 @@
    *
    * \param rnti the C-RNTI identiftying the user
    */
-<<<<<<< HEAD
   void RemoveUe (uint16_t rnti);
 
-=======
-  uint8_t SetupRadioBearer (uint16_t rnti, EpsBearer bearer, uint32_t teid);
-
-  // X2 SAP methods
-  void DoRecvHandoverRequest (EpcX2SapUser::HandoverRequestParams params);
-  void DoRecvHandoverRequestAck (EpcX2SapUser::HandoverRequestAckParams params);
-  void DoRecvUeContextRelease (EpcX2SapUser::UeContextReleaseParams params);
->>>>>>> acdf6835
 
   /** 
    * 
