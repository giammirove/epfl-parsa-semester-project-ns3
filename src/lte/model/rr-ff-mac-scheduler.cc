/* -*- Mode:C++; c-file-style:"gnu"; indent-tabs-mode:nil; -*- */
/*
 * Copyright (c) 2011 Centre Tecnologic de Telecomunicacions de Catalunya (CTTC)
 *
 * This program is free software; you can redistribute it and/or modify
 * it under the terms of the GNU General Public License version 2 as
 * published by the Free Software Foundation;
 *
 * This program is distributed in the hope that it will be useful,
 * but WITHOUT ANY WARRANTY; without even the implied warranty of
 * MERCHANTABILITY or FITNESS FOR A PARTICULAR PURPOSE.  See the
 * GNU General Public License for more details.
 *
 * You should have received a copy of the GNU General Public License
 * along with this program; if not, write to the Free Software
 * Foundation, Inc., 59 Temple Place, Suite 330, Boston, MA  02111-1307  USA
 *
 * Author: Marco Miozzo <marco.miozzo@cttc.es>
 */

#include <ns3/log.h>
#include <ns3/pointer.h>

#include "lte-amc.h"
#include "rr-ff-mac-scheduler.h"
#include <ns3/simulator.h>

NS_LOG_COMPONENT_DEFINE ("RrFfMacScheduler");

namespace ns3 {

int Type0AllocationRbg[4] = {
  10,       // RGB size 1
  26,       // RGB size 2
  63,       // RGB size 3
  110       // RGB size 4
};  // see table 7.1.6.1-1 of 36.213




NS_OBJECT_ENSURE_REGISTERED (RrFfMacScheduler);


class RrSchedulerMemberCschedSapProvider : public FfMacCschedSapProvider
{
public:
  RrSchedulerMemberCschedSapProvider (RrFfMacScheduler* scheduler);

  // inherited from FfMacCschedSapProvider
  virtual void CschedCellConfigReq (const struct CschedCellConfigReqParameters& params);
  virtual void CschedUeConfigReq (const struct CschedUeConfigReqParameters& params);
  virtual void CschedLcConfigReq (const struct CschedLcConfigReqParameters& params);
  virtual void CschedLcReleaseReq (const struct CschedLcReleaseReqParameters& params);
  virtual void CschedUeReleaseReq (const struct CschedUeReleaseReqParameters& params);

private:
  RrSchedulerMemberCschedSapProvider ();
  RrFfMacScheduler* m_scheduler;
};

RrSchedulerMemberCschedSapProvider::RrSchedulerMemberCschedSapProvider ()
{
}

RrSchedulerMemberCschedSapProvider::RrSchedulerMemberCschedSapProvider (RrFfMacScheduler* scheduler) : m_scheduler (scheduler)
{
}


void
RrSchedulerMemberCschedSapProvider::CschedCellConfigReq (const struct CschedCellConfigReqParameters& params)
{
  m_scheduler->DoCschedCellConfigReq (params);
}

void
RrSchedulerMemberCschedSapProvider::CschedUeConfigReq (const struct CschedUeConfigReqParameters& params)
{
  m_scheduler->DoCschedUeConfigReq (params);
}


void
RrSchedulerMemberCschedSapProvider::CschedLcConfigReq (const struct CschedLcConfigReqParameters& params)
{
  m_scheduler->DoCschedLcConfigReq (params);
}

void
RrSchedulerMemberCschedSapProvider::CschedLcReleaseReq (const struct CschedLcReleaseReqParameters& params)
{
  m_scheduler->DoCschedLcReleaseReq (params);
}

void
RrSchedulerMemberCschedSapProvider::CschedUeReleaseReq (const struct CschedUeReleaseReqParameters& params)
{
  m_scheduler->DoCschedUeReleaseReq (params);
}




class RrSchedulerMemberSchedSapProvider : public FfMacSchedSapProvider
{
public:
  RrSchedulerMemberSchedSapProvider (RrFfMacScheduler* scheduler);

  // inherited from FfMacSchedSapProvider
  virtual void SchedDlRlcBufferReq (const struct SchedDlRlcBufferReqParameters& params);
  virtual void SchedDlPagingBufferReq (const struct SchedDlPagingBufferReqParameters& params);
  virtual void SchedDlMacBufferReq (const struct SchedDlMacBufferReqParameters& params);
  virtual void SchedDlTriggerReq (const struct SchedDlTriggerReqParameters& params);
  virtual void SchedDlRachInfoReq (const struct SchedDlRachInfoReqParameters& params);
  virtual void SchedDlCqiInfoReq (const struct SchedDlCqiInfoReqParameters& params);
  virtual void SchedUlTriggerReq (const struct SchedUlTriggerReqParameters& params);
  virtual void SchedUlNoiseInterferenceReq (const struct SchedUlNoiseInterferenceReqParameters& params);
  virtual void SchedUlSrInfoReq (const struct SchedUlSrInfoReqParameters& params);
  virtual void SchedUlMacCtrlInfoReq (const struct SchedUlMacCtrlInfoReqParameters& params);
  virtual void SchedUlCqiInfoReq (const struct SchedUlCqiInfoReqParameters& params);


private:
  RrSchedulerMemberSchedSapProvider ();
  RrFfMacScheduler* m_scheduler;
};



RrSchedulerMemberSchedSapProvider::RrSchedulerMemberSchedSapProvider ()
{
}


RrSchedulerMemberSchedSapProvider::RrSchedulerMemberSchedSapProvider (RrFfMacScheduler* scheduler)
  : m_scheduler (scheduler)
{
}

void
RrSchedulerMemberSchedSapProvider::SchedDlRlcBufferReq (const struct SchedDlRlcBufferReqParameters& params)
{
  m_scheduler->DoSchedDlRlcBufferReq (params);
}

void
RrSchedulerMemberSchedSapProvider::SchedDlPagingBufferReq (const struct SchedDlPagingBufferReqParameters& params)
{
  m_scheduler->DoSchedDlPagingBufferReq (params);
}

void
RrSchedulerMemberSchedSapProvider::SchedDlMacBufferReq (const struct SchedDlMacBufferReqParameters& params)
{
  m_scheduler->DoSchedDlMacBufferReq (params);
}

void
RrSchedulerMemberSchedSapProvider::SchedDlTriggerReq (const struct SchedDlTriggerReqParameters& params)
{
  m_scheduler->DoSchedDlTriggerReq (params);
}

void
RrSchedulerMemberSchedSapProvider::SchedDlRachInfoReq (const struct SchedDlRachInfoReqParameters& params)
{
  m_scheduler->DoSchedDlRachInfoReq (params);
}

void
RrSchedulerMemberSchedSapProvider::SchedDlCqiInfoReq (const struct SchedDlCqiInfoReqParameters& params)
{
  m_scheduler->DoSchedDlCqiInfoReq (params);
}

void
RrSchedulerMemberSchedSapProvider::SchedUlTriggerReq (const struct SchedUlTriggerReqParameters& params)
{
  m_scheduler->DoSchedUlTriggerReq (params);
}

void
RrSchedulerMemberSchedSapProvider::SchedUlNoiseInterferenceReq (const struct SchedUlNoiseInterferenceReqParameters& params)
{
  m_scheduler->DoSchedUlNoiseInterferenceReq (params);
}

void
RrSchedulerMemberSchedSapProvider::SchedUlSrInfoReq (const struct SchedUlSrInfoReqParameters& params)
{
  m_scheduler->DoSchedUlSrInfoReq (params);
}

void
RrSchedulerMemberSchedSapProvider::SchedUlMacCtrlInfoReq (const struct SchedUlMacCtrlInfoReqParameters& params)
{
  m_scheduler->DoSchedUlMacCtrlInfoReq (params);
}

void
RrSchedulerMemberSchedSapProvider::SchedUlCqiInfoReq (const struct SchedUlCqiInfoReqParameters& params)
{
  m_scheduler->DoSchedUlCqiInfoReq (params);
}





RrFfMacScheduler::RrFfMacScheduler ()
  :   m_cschedSapUser (0),
    m_schedSapUser (0),
    m_schedTtiDelay (2),
    // WILD ACK: based on a m_macChTtiDelay = 1
    m_nextRntiDl (0),
    m_nextRntiUl (0)
{
  m_amc = CreateObject <LteAmc> ();
  m_cschedSapProvider = new RrSchedulerMemberCschedSapProvider (this);
  m_schedSapProvider = new RrSchedulerMemberSchedSapProvider (this);
}

RrFfMacScheduler::~RrFfMacScheduler ()
{
  NS_LOG_FUNCTION (this);
}

void
RrFfMacScheduler::DoDispose ()
{
  NS_LOG_FUNCTION (this);
  delete m_cschedSapProvider;
  delete m_schedSapProvider;
}

TypeId
RrFfMacScheduler::GetTypeId (void)
{
  static TypeId tid = TypeId ("ns3::RrFfMacScheduler")
    .SetParent<FfMacScheduler> ()
    .AddConstructor<RrFfMacScheduler> ()
    .AddAttribute ("CqiTimerThreshold",
                   "The number of TTIs a CQI is valid (default 1000 - 1 sec.)",
                   UintegerValue (1000),
                   MakeUintegerAccessor (&RrFfMacScheduler::m_cqiTimersThreshold),
                   MakeUintegerChecker<uint32_t> ())
    ;
  return tid;
}



void
RrFfMacScheduler::SetFfMacCschedSapUser (FfMacCschedSapUser* s)
{
  m_cschedSapUser = s;
}

void
RrFfMacScheduler::SetFfMacSchedSapUser (FfMacSchedSapUser* s)
{
  m_schedSapUser = s;
}

FfMacCschedSapProvider*
RrFfMacScheduler::GetFfMacCschedSapProvider ()
{
  return m_cschedSapProvider;
}

FfMacSchedSapProvider*
RrFfMacScheduler::GetFfMacSchedSapProvider ()
{
  return m_schedSapProvider;
}

void
RrFfMacScheduler::DoCschedCellConfigReq (const struct FfMacCschedSapProvider::CschedCellConfigReqParameters& params)
{
  NS_LOG_FUNCTION (this);
  // Read the subset of parameters used
  m_cschedCellConfig = params;
  FfMacCschedSapUser::CschedUeConfigCnfParameters cnf;
  cnf.m_result = SUCCESS;
  m_cschedSapUser->CschedUeConfigCnf (cnf);
  return;
}

void
RrFfMacScheduler::DoCschedUeConfigReq (const struct FfMacCschedSapProvider::CschedUeConfigReqParameters& params)
{
  NS_LOG_FUNCTION (this);
  // Not used at this stage
  return;
}

void
RrFfMacScheduler::DoCschedLcConfigReq (const struct FfMacCschedSapProvider::CschedLcConfigReqParameters& params)
{
  NS_LOG_FUNCTION (this);
  // Not used at this stage
  return;
}

void
RrFfMacScheduler::DoCschedLcReleaseReq (const struct FfMacCschedSapProvider::CschedLcReleaseReqParameters& params)
{
  NS_LOG_FUNCTION (this);
  // TODO: Implementation of the API
  return;
}

void
RrFfMacScheduler::DoCschedUeReleaseReq (const struct FfMacCschedSapProvider::CschedUeReleaseReqParameters& params)
{
  NS_LOG_FUNCTION (this);
  // TODO: Implementation of the API
  return;
}


void
RrFfMacScheduler::DoSchedDlRlcBufferReq (const struct FfMacSchedSapProvider::SchedDlRlcBufferReqParameters& params)
{
  NS_LOG_FUNCTION (this << params.m_rnti << (uint32_t) params.m_logicalChannelIdentity);
  // API generated by RLC for updating RLC parameters on a LC (tx and retx queues)
  std::list<FfMacSchedSapProvider::SchedDlRlcBufferReqParameters>::iterator it = m_rlcBufferReq.begin ();
  bool newLc = true;
  while (it != m_rlcBufferReq.end ())
    {
      // remove old entries of this UE-LC
      if (((*it).m_rnti == params.m_rnti)&&((*it).m_logicalChannelIdentity == params.m_logicalChannelIdentity))
        {
          it = m_rlcBufferReq.erase (it);
          newLc = false;
        }
      else
        {
          ++it;
        }
    }
  // add the new parameters
  m_rlcBufferReq.insert (it, params);
  // initialize statistics of the flow in case of new flows
  if (newLc == true)
    {
      m_p10CqiRxed.insert ( std::pair<uint16_t, uint8_t > (params.m_rnti, 1)); // only codeword 0 at this stage (SISO)
      // initialized to 1 (i.e., the lowest value for transmitting a signal)
      m_p10CqiTimers.insert ( std::pair<uint16_t, uint32_t > (params.m_rnti, m_cqiTimersThreshold));
    }

  return;
}

void
RrFfMacScheduler::DoSchedDlPagingBufferReq (const struct FfMacSchedSapProvider::SchedDlPagingBufferReqParameters& params)
{
  NS_LOG_FUNCTION (this);
  // TODO: Implementation of the API
  return;
}

void
RrFfMacScheduler::DoSchedDlMacBufferReq (const struct FfMacSchedSapProvider::SchedDlMacBufferReqParameters& params)
{
  NS_LOG_FUNCTION (this);
  // TODO: Implementation of the API
  return;
}

int
RrFfMacScheduler::GetRbgSize (int dlbandwidth)
{
  for (int i = 0; i < 4; i++)
    {
      if (dlbandwidth < Type0AllocationRbg[i])
        {
          return (i + 1);
        }
    }

  return (-1);
}

bool
RrFfMacScheduler::SortRlcBufferReq (FfMacSchedSapProvider::SchedDlRlcBufferReqParameters i,FfMacSchedSapProvider::SchedDlRlcBufferReqParameters j)
{
  return (i.m_rnti<j.m_rnti);
}


void
RrFfMacScheduler::DoSchedDlTriggerReq (const struct FfMacSchedSapProvider::SchedDlTriggerReqParameters& params)
{
  NS_LOG_FUNCTION (this << " Frame no. " << (params.m_sfnSf >> 4) << " subframe no. " << (0xF & params.m_sfnSf));
  // API generated by RLC for triggering the scheduling of a DL subframe
  
  RefreshDlCqiMaps ();

  // Get the actual active flows (queue!=0)
  std::list<FfMacSchedSapProvider::SchedDlRlcBufferReqParameters>::iterator it;
  m_rlcBufferReq.sort (SortRlcBufferReq);
  int nflows = 0;
  int nTbs = 0;
  std::map <uint16_t,uint8_t> lcActivesPerRnti;
  std::map <uint16_t,uint8_t>::iterator itLcRnti;
  for (it = m_rlcBufferReq.begin (); it != m_rlcBufferReq.end (); it++)
    {
//       NS_LOG_INFO (this << " User " << (*it).m_rnti << " LC " << (uint16_t)(*it).m_logicalChannelIdentity);
      // remove old entries of this UE-LC
      if ( ((*it).m_rlcTransmissionQueueSize > 0)
           || ((*it).m_rlcRetransmissionQueueSize > 0)
           || ((*it).m_rlcStatusPduSize > 0) )
        {
          std::map <uint16_t,uint8_t>::iterator itCqi = m_p10CqiRxed.find ((*it).m_rnti);
          uint8_t cqi = 0;
          if (itCqi != m_p10CqiRxed.end ())
            {
              cqi = (*itCqi).second;
            }
          else
            {
              cqi = 1; // lowest value fro trying a transmission
            }
          if (cqi != 0)
            {
              // CQI == 0 means "out of range" (see table 7.2.3-1 of 36.213)
              nflows++;
              itLcRnti = lcActivesPerRnti.find ((*it).m_rnti);
              if (itLcRnti != lcActivesPerRnti.end ())
                {
                  (*itLcRnti).second++;
                }
              else
                {
                  lcActivesPerRnti.insert (std::pair<uint16_t, uint8_t > ((*it).m_rnti, 1));
                  nTbs++;
                }
        
            }
        }
    }
    
  if (nflows == 0)
    {
      return;
    }
  // Divide the resource equally among the active users according to
  // Resource allocation type 0 (see sec 7.1.6.1 of 36.213)
  int rbgSize = GetRbgSize (m_cschedCellConfig.m_dlBandwidth);
  int rbgNum = m_cschedCellConfig.m_dlBandwidth / rbgSize;
  int rbgPerTb = rbgNum / nTbs;
  if (rbgPerTb == 0)
    {
      rbgPerTb = 1;                // at least 1 rbg per TB (till available resource)
    }
  int rbgAllocated = 0;

  FfMacSchedSapUser::SchedDlConfigIndParameters ret;
  // round robin assignment to all UE-LC registered starting from the subsequent of the one
  // served last scheduling trigger
  //NS_LOG_DEBUG (this << " next to be served " << m_nextRntiDl << " nflows " << nflows);
  if (m_nextRntiDl != 0)
    {
      for (it = m_rlcBufferReq.begin (); it != m_rlcBufferReq.end (); it++)
        {
          if ((*it).m_rnti == m_nextRntiDl)
            {
              break;
            }
        }

      if (it == m_rlcBufferReq.end ())
        {
          NS_LOG_ERROR (this << " no user found");
        }
    }
  else
    {
      it = m_rlcBufferReq.begin ();
      m_nextRntiDl = (*it).m_rnti;
    }
  do
    {
      itLcRnti = lcActivesPerRnti.find ((*it).m_rnti);
      if (itLcRnti == lcActivesPerRnti.end ())
        {
          // skip this entry
          it++;
          if (it == m_rlcBufferReq.end ())
            {
              // restart from the first
              it = m_rlcBufferReq.begin ();
            }
          continue;
        }
      int lcNum = (*itLcRnti).second;
      // create new BuildDataListElement_s for this RNTI
      BuildDataListElement_s newEl;
      newEl.m_rnti = (*it).m_rnti;
      // create the DlDciListElement_s
      DlDciListElement_s newDci;
      newDci.m_rnti = (*it).m_rnti;
      newDci.m_resAlloc = 0;
      newDci.m_rbBitmap = 0;
      std::map <uint16_t,uint8_t>::iterator itCqi = m_p10CqiRxed.find (newEl.m_rnti);
      if (itCqi == m_p10CqiRxed.end ())
        {
          newDci.m_mcs.push_back (0); // no info on this user -> lowest MCS
        }
      else
        {
          newDci.m_mcs.push_back ( m_amc->GetMcsFromCqi ((*itCqi).second) );
        }
      // group the LCs of this RNTI
      std::vector <struct RlcPduListElement_s> newRlcPduLe;
//       int totRbg = lcNum * rbgPerFlow;
//       totRbg = rbgNum / nTbs;
int tbSize = (m_amc->GetTbSizeFromMcs (newDci.m_mcs.at (0), rbgPerTb * rbgSize) / 8);
      NS_LOG_DEBUG (this << "Allocate user " << newEl.m_rnti << " LCs " << (uint16_t)(*itLcRnti).second << " bytes " << tbSize << " PRBs " << rbgPerTb * rbgSize << " mcs " << (uint16_t) newDci.m_mcs.at (0));
      uint16_t rlcPduSize = tbSize / lcNum;
      for (int i = 0; i < lcNum ; i++)
        {
          RlcPduListElement_s newRlcEl;
          newRlcEl.m_logicalChannelIdentity = (*it).m_logicalChannelIdentity;
          NS_LOG_DEBUG (this << "LCID " << (uint32_t) newRlcEl.m_logicalChannelIdentity << " size " << rlcPduSize << " ID " << (*it).m_rnti);
          newRlcEl.m_size = rlcPduSize;
          UpdateDlRlcBufferInfo ((*it).m_rnti, newRlcEl.m_logicalChannelIdentity, rlcPduSize);
          newRlcPduLe.push_back (newRlcEl);
          it++;
          if (it == m_rlcBufferReq.end ())
            {
              // restart from the first
              it = m_rlcBufferReq.begin ();
            }
        }
      uint32_t rbgMask = 0;
      for (int i = 0; i < rbgPerTb; i++)
        {
          rbgMask = rbgMask + (0x1 << rbgAllocated);
          rbgAllocated++;
        }
      newDci.m_rbBitmap = rbgMask; // (32 bit bitmap see 7.1.6 of 36.213)

      int nbOfTbsInNewDci = 1;  // SISO -> only one TB
      for (int i = 0; i < nbOfTbsInNewDci; i++)
        {
          newDci.m_tbsSize.push_back (tbSize);
          newDci.m_ndi.push_back (1); // TBD (new data indicator)
          newDci.m_rv.push_back (0); // TBD (redundancy version)
        }
      newEl.m_dci = newDci;
      // ...more parameters -> ignored in this version




      newEl.m_rlcPduList.push_back (newRlcPduLe);
      ret.m_buildDataList.push_back (newEl);
      if (rbgAllocated == rbgNum)
        {
          //NS_LOG_DEBUG (this << " FULL " << (*it).m_rnti);
          m_nextRntiDl = (*it).m_rnti; // store last RNTI served
          break;                       // no more RGB to be allocated
        }
    }
  while ((*it).m_rnti != m_nextRntiDl);

  ret.m_nrOfPdcchOfdmSymbols = 1;   // TODO: check correct value according the DCIs txed

  m_schedSapUser->SchedDlConfigInd (ret);
  return;
}

void
RrFfMacScheduler::DoSchedDlRachInfoReq (const struct FfMacSchedSapProvider::SchedDlRachInfoReqParameters& params)
{
  NS_LOG_FUNCTION (this);
  // TODO: Implementation of the API
  return;
}

void
RrFfMacScheduler::DoSchedDlCqiInfoReq (const struct FfMacSchedSapProvider::SchedDlCqiInfoReqParameters& params)
{
  NS_LOG_FUNCTION (this);

  std::map <uint16_t,uint8_t>::iterator it;
  for (unsigned int i = 0; i < params.m_cqiList.size (); i++)
    {
      if ( params.m_cqiList.at (i).m_cqiType == CqiListElement_s::P10 )
        {
          // wideband CQI reporting
          std::map <uint16_t,uint8_t>::iterator it;
          uint16_t rnti = params.m_cqiList.at (i).m_rnti;
          it = m_p10CqiRxed.find (rnti);
          if (it == m_p10CqiRxed.end ())
            {
              // create the new entry
              m_p10CqiRxed.insert ( std::pair<uint16_t, uint8_t > (rnti, params.m_cqiList.at (i).m_wbCqi.at (0)) ); // only codeword 0 at this stage (SISO)
              // generate correspondent timer
              m_p10CqiTimers.insert ( std::pair<uint16_t, uint32_t > (rnti, m_cqiTimersThreshold));
            }
          else
            {
              // update the CQI value
              (*it).second = params.m_cqiList.at (i).m_wbCqi.at (0);
              // update correspondent timer
              std::map <uint16_t,uint32_t>::iterator itTimers;
              itTimers = m_p10CqiTimers.find (rnti);
              (*itTimers).second = m_cqiTimersThreshold;
            }
        }
      else if ( params.m_cqiList.at (i).m_cqiType == CqiListElement_s::A30 )
        {
          // subband CQI reporting high layer configured 
          // Not used by RR Scheduler
        }
      else
        {
          NS_LOG_ERROR (this << " CQI type unknown");
        }
    }

  return;
}

void
RrFfMacScheduler::DoSchedUlTriggerReq (const struct FfMacSchedSapProvider::SchedUlTriggerReqParameters& params)
{
//   NS_LOG_FUNCTION (this << " Frame no. " << (params.m_sfnSf >> 4) << " subframe no. " << (0xF & params.m_sfnSf));


  RefreshUlCqiMaps ();
  
  std::map <uint16_t,uint32_t>::iterator it; 
  int nflows = 0;

  for (it = m_ceBsrRxed.begin (); it != m_ceBsrRxed.end (); it++)
    {
      // remove old entries of this UE-LC
      if ((*it).second > 0)
        {
          nflows++;
        }
    }

  if (nflows == 0)
    {
      return ; // no flows to be scheduled
    }


  // Divide the resource equally among the active users starting from the subsequent one served last scheduling trigger
  int rbPerFlow = m_cschedCellConfig.m_ulBandwidth / nflows;
  if (rbPerFlow == 0)
    {
      rbPerFlow = 1;              // at least 1 rbg per flow (till available resource)
    }
  int rbAllocated = 0;

  FfMacSchedSapUser::SchedUlConfigIndParameters ret;
  std::vector <uint16_t> rbgAllocationMap;
  if (m_nextRntiUl != 0)
    {
      for (it = m_ceBsrRxed.begin (); it != m_ceBsrRxed.end (); it++)
        {
          if ((*it).first == m_nextRntiUl)
            {
              break;
            }
        }
      if (it == m_ceBsrRxed.end ())
        {
          NS_LOG_ERROR (this << " no user found");
        }
    }
  else
    {
      it = m_ceBsrRxed.begin ();
      m_nextRntiUl = (*it).first;
    }
  do
    {
      if (rbAllocated + rbPerFlow > m_cschedCellConfig.m_ulBandwidth)
        {
          // limit to physical resources last resource assignment
          rbPerFlow = m_cschedCellConfig.m_ulBandwidth - rbAllocated;
        }
      
      UlDciListElement_s uldci;
      uldci.m_rnti = (*it).first;
      uldci.m_rbStart = rbAllocated;
      uldci.m_rbLen = rbPerFlow;
      std::map <uint16_t, std::vector <double> >::iterator itCqi = m_ueCqi.find ((*it).first);
      int cqi = 0;
      if (itCqi == m_ueCqi.end ())
        {
          // no cqi info about this UE
          uldci.m_mcs = 0; // MCS 0 -> UL-AMC TBD
          //NS_LOG_DEBUG (this << " UE does not have ULCQI " << (*it).first );
        }
      else
        {
          // take the lowest CQI value (worst RB)
          double minSinr = (*itCqi).second.at (uldci.m_rbStart);
          for (uint16_t i = uldci.m_rbStart; i < uldci.m_rbStart + uldci.m_rbLen; i++)
            {
              //NS_LOG_DEBUG (this << " UE " << (*it).first << " has CQI " << (*itCqi).second.at(i));
              if ((*itCqi).second.at (i) < minSinr)
                {
                  minSinr = (*itCqi).second.at (i);
                }
            }
          // translate SINR -> cqi: WILD ACK: same as DL
          double s = log2 ( 1 + (
                              pow (10, minSinr / 10 )  /
                              ( (-log (5.0 * 0.00005 )) / 1.5) ));


          cqi = m_amc->GetCqiFromSpectralEfficiency (s);
          if (cqi == 0)
            {
              it++;
              if (it == m_ceBsrRxed.end ())
                {
                  // restart from the first
                  it = m_ceBsrRxed.begin ();
                }
              continue; // CQI == 0 means "out of range" (see table 7.2.3-1 of 36.213)
            }
          uldci.m_mcs = m_amc->GetMcsFromCqi (cqi);
          //NS_LOG_DEBUG (this << " UE " <<  (*it).first << " minsinr " << minSinr << " -> mcs " << (uint16_t)uldci.m_mcs);

        }
      
      rbAllocated += rbPerFlow;
      // store info on allocation for managing ul-cqi interpretation
      for (int i = 0; i < rbPerFlow; i++)
        {
          rbgAllocationMap.push_back ((*it).first);
        }
        
<<<<<<< HEAD
      uldci.m_tbSize = (LteAmc::GetTbSizeFromMcs (uldci.m_mcs, rbPerFlow) / 8);
      UpdateUlRlcBufferInfo (uldci.m_rnti, uldci.m_tbSize);
=======
      uldci.m_tbSize = (m_amc->GetTbSizeFromMcs (uldci.m_mcs, rbPerFlow) / 8); // MCS 0 -> UL-AMC TBD
>>>>>>> 3ed8c15e
      NS_LOG_DEBUG (this << " UE " << (*it).first << " startPRB " << (uint32_t)uldci.m_rbStart << " nPRB " << (uint32_t)uldci.m_rbLen << " CQI " << cqi << " MCS " << (uint32_t)uldci.m_mcs << " TBsize " << uldci.m_tbSize);
      uldci.m_ndi = 1;
      uldci.m_cceIndex = 0;
      uldci.m_aggrLevel = 1;
      uldci.m_ueTxAntennaSelection = 3; // antenna selection OFF
      uldci.m_hopping = false;
      uldci.m_n2Dmrs = 0;
      uldci.m_tpc = 0; // no power control
      uldci.m_cqiRequest = false; // only period CQI at this stage
      uldci.m_ulIndex = 0; // TDD parameter
      uldci.m_dai = 1; // TDD parameter
      uldci.m_freqHopping = 0;
      uldci.m_pdcchPowerOffset = 0; // not used
      ret.m_dciList.push_back (uldci);
      it++;
      if (it == m_ceBsrRxed.end ())
        {
          // restart from the first
          it = m_ceBsrRxed.begin ();
        }
      if (rbAllocated == m_cschedCellConfig.m_ulBandwidth)
        {
          // Stop allocation: no more PRBs
          m_nextRntiUl = (*it).first;
          break;
        }
    }
  while ((*it).first != m_nextRntiUl);
  m_allocationMaps.insert (std::pair <uint16_t, std::vector <uint16_t> > (params.m_sfnSf, rbgAllocationMap));
  m_schedSapUser->SchedUlConfigInd (ret);
  return;
}

void
RrFfMacScheduler::DoSchedUlNoiseInterferenceReq (const struct FfMacSchedSapProvider::SchedUlNoiseInterferenceReqParameters& params)
{
  NS_LOG_FUNCTION (this);
  // TODO: Implementation of the API
  return;
}

void
RrFfMacScheduler::DoSchedUlSrInfoReq (const struct FfMacSchedSapProvider::SchedUlSrInfoReqParameters& params)
{
  NS_LOG_FUNCTION (this);
  // TODO: Implementation of the API
  return;
}

void
RrFfMacScheduler::DoSchedUlMacCtrlInfoReq (const struct FfMacSchedSapProvider::SchedUlMacCtrlInfoReqParameters& params)
{
  NS_LOG_FUNCTION (this);

  std::map <uint16_t,uint32_t>::iterator it;

  for (unsigned int i = 0; i < params.m_macCeList.size (); i++)
    {
      if ( params.m_macCeList.at (i).m_macCeType == MacCeListElement_s::BSR )
        {
          // buffer status report
          uint16_t rnti = params.m_macCeList.at (i).m_rnti;
          it = m_ceBsrRxed.find (rnti);
          if (it == m_ceBsrRxed.end ())
            {
              // create the new entry
              uint8_t bsrId = params.m_macCeList.at (i).m_macCeValue.m_bufferStatus.at (0);
              int buffer = BufferSizeLevelBsr::BsrId2BufferSize (bsrId);
              m_ceBsrRxed.insert ( std::pair<uint16_t, uint32_t > (rnti, buffer)); // only 1 buffer status is working now
            }
          else
            {
              // update the CQI value
              (*it).second = BufferSizeLevelBsr::BsrId2BufferSize (params.m_macCeList.at (i).m_macCeValue.m_bufferStatus.at (0));
//               NS_LOG_DEBUG (this << " Update BSR with " << BufferSizeLevelBsr::BsrId2BufferSize (params.m_macCeList.at (i).m_macCeValue.m_bufferStatus.at (0)) << " at " << Simulator::Now ());
            }
        }
    }

  return;
}

void
RrFfMacScheduler::DoSchedUlCqiInfoReq (const struct FfMacSchedSapProvider::SchedUlCqiInfoReqParameters& params)
{
  NS_LOG_FUNCTION (this);
//   NS_LOG_DEBUG (this << " RX SFNID " << params.m_sfnSf);
  // correlate info on UL-CQIs with previous scheduling -> calculate m_sfnSf of transmission
  uint32_t frameNo = (0x3FF & (params.m_sfnSf >> 4));
  uint32_t subframeNo = (0xF & params.m_sfnSf);
  //NS_LOG_DEBUG (this << " sfn " << frameNo << " sbfn " << subframeNo);
  if (subframeNo <= m_schedTtiDelay)
    {
      frameNo--;
      subframeNo = (10 + subframeNo - m_schedTtiDelay) % 11;
    }
  else
    {
      subframeNo = (subframeNo - m_schedTtiDelay) % 11;
    }
  uint16_t sfnSf = ((0x3FF & frameNo) << 4) | (0xF & subframeNo);
//     NS_LOG_DEBUG (this << " Actual sfn " << frameNo << " sbfn " << subframeNo << " sfnSf "  << sfnSf);
  // retrieve the allocation for this subframe
  std::map <uint16_t, std::vector <uint16_t> >::iterator itMap;
  std::map <uint16_t, std::vector <double> >::iterator itCqi;
  itMap = m_allocationMaps.find (sfnSf);
  if (itMap == m_allocationMaps.end ())
    {
      NS_LOG_DEBUG (this << " Does not find info on allocation");
      return;
    }
  for (uint32_t i = 0; i < (*itMap).second.size (); i++)
    {
      // convert from fixed point notation Sxxxxxxxxxxx.xxx to double
      double sinr = LteFfConverter::fpS11dot3toDouble (params.m_ulCqi.m_sinr.at (i));
      //NS_LOG_DEBUG (this << " UE " << (*itMap).second.at (i) << " SINRfp " << params.m_ulCqi.m_sinr.at (i) << " sinrdb " << sinr);
      itCqi = m_ueCqi.find ((*itMap).second.at (i));
      if (itCqi == m_ueCqi.end ())
        {
          // create a new entry
          std::vector <double> newCqi;
          for (uint32_t j = 0; j < m_cschedCellConfig.m_ulBandwidth; j++)
            {
              if (i == j)
                {
                  newCqi.push_back (sinr);
                }
              else
                {
                  // initialize with maximum value according to the fixed point notation
                  newCqi.push_back (30.0);
                }

            }
          m_ueCqi.insert (std::pair <uint16_t, std::vector <double> > ((*itMap).second.at (i), newCqi));
          // generate correspondent timer
          m_ueCqiTimers.insert (std::pair <uint16_t, uint32_t > ((*itMap).second.at (i), m_cqiTimersThreshold));
        }
      else
        {
          // update the value
          (*itCqi).second.at (i) = sinr;
          // update correspondent timer
          std::map <uint16_t, uint32_t>::iterator itTimers;
          itTimers = m_ueCqiTimers.find ((*itMap).second.at (i));
          (*itTimers).second = m_cqiTimersThreshold;
        }

    }
  // remove obsolete info on allocation
  m_allocationMaps.erase (itMap);

  return;
}


void
RrFfMacScheduler::RefreshDlCqiMaps(void)
{
  NS_LOG_FUNCTION (this << m_p10CqiTimers.size ());
  // refresh DL CQI P01 Map
  std::map <uint16_t,uint32_t>::iterator itP10 = m_p10CqiTimers.begin ();
  while (itP10!=m_p10CqiTimers.end ())
    {
      NS_LOG_INFO (this << " P10-CQI for user " << (*itP10).first << " is " << (uint32_t)(*itP10).second << " thr " << (uint32_t)m_cqiTimersThreshold);
      if ((*itP10).second == 0)
        {
          // delete correspondent entries
          std::map <uint16_t,uint8_t>::iterator itMap = m_p10CqiRxed.find ((*itP10).first);
          NS_ASSERT_MSG (itMap != m_p10CqiRxed.end (), " Does not find CQI report for user " << (*itP10).first);
          NS_LOG_INFO (this << " P10-CQI exired for user " << (*itP10).first);
          m_p10CqiRxed.erase (itMap);
          m_p10CqiTimers.erase (itP10);
        }
      else
        {
          (*itP10).second--;
        }
      itP10++;
    }
  
  return;
}


void
RrFfMacScheduler::RefreshUlCqiMaps(void)
{
  // refresh UL CQI  Map
  std::map <uint16_t,uint32_t>::iterator itUl = m_ueCqiTimers.begin ();
  while (itUl!=m_ueCqiTimers.end ())
    {
      NS_LOG_INFO (this << " UL-CQI for user " << (*itUl).first << " is " << (uint32_t)(*itUl).second << " thr " << (uint32_t)m_cqiTimersThreshold);
      if ((*itUl).second == 0)
        {
          // delete correspondent entries
          std::map <uint16_t, std::vector <double> >::iterator itMap = m_ueCqi.find ((*itUl).first);
          NS_ASSERT_MSG (itMap != m_ueCqi.end (), " Does not find CQI report for user " << (*itUl).first);
          NS_LOG_INFO (this << " UL-CQI exired for user " << (*itUl).first);
          (*itMap).second.clear ();
          m_ueCqi.erase (itMap);
          m_ueCqiTimers.erase (itUl);
        }
      else
        {
          (*itUl).second--;
        }
      itUl++;
    }
  
  return;
}

void
RrFfMacScheduler::UpdateDlRlcBufferInfo (uint16_t rnti, uint8_t lcid, uint16_t size)
{
  std::list<FfMacSchedSapProvider::SchedDlRlcBufferReqParameters>::iterator it;
  for (it = m_rlcBufferReq.begin (); it != m_rlcBufferReq.end (); it++)
    {
      if (((*it).m_rnti == rnti) && ((*it).m_logicalChannelIdentity))
        {
//           NS_LOG_DEBUG (this << " UE " << rnti << " LC " << (uint16_t)lcid << " txqueue " << (*it).m_rlcTransmissionQueueSize << " retxqueue " << (*it).m_rlcRetransmissionQueueSize << " status " << (*it).m_rlcStatusPduSize << " decrease " << size);
          // Update queues: RLC tx order Status, ReTx, Tx
          // Update status queue
          if ((*it).m_rlcStatusPduSize <= size)
            {
              size -= (*it).m_rlcStatusPduSize;
              (*it).m_rlcStatusPduSize = 0;
            }
          else
            {
              (*it).m_rlcStatusPduSize -= size;
              return;
            }
          // update retransmission queue  
          if ((*it).m_rlcRetransmissionQueueSize <= size)
            {
              size -= (*it).m_rlcRetransmissionQueueSize;
              (*it).m_rlcRetransmissionQueueSize = 0;
            }
          else
            {
              (*it).m_rlcRetransmissionQueueSize -= size;
              return;
            }
          // update transmission queue
          if ((*it).m_rlcTransmissionQueueSize <= size)
            {
              size -= (*it).m_rlcTransmissionQueueSize;
              (*it).m_rlcTransmissionQueueSize = 0;
            }
          else
            {
              (*it).m_rlcTransmissionQueueSize -= size;
              return;
            }
          return;
        }
    }
}

void
RrFfMacScheduler::UpdateUlRlcBufferInfo (uint16_t rnti, uint16_t size)
{

  
  std::map <uint16_t,uint32_t>::iterator it = m_ceBsrRxed.find (rnti);
  if (it!=m_ceBsrRxed.end ())
    {
//       NS_LOG_DEBUG (this << " Update RLC BSR UE " << rnti << " size " << size << " BSR " << (*it).second);      
      if ((*it).second >= size)
        {
          (*it).second -= size;
        }
      else
        {
          (*it).second = 0;
        }
    }
  else
    {
      NS_LOG_ERROR (this << " Does not find BSR report info of UE " << rnti);
    }
  
}

}<|MERGE_RESOLUTION|>--- conflicted
+++ resolved
@@ -742,12 +742,7 @@
           rbgAllocationMap.push_back ((*it).first);
         }
         
-<<<<<<< HEAD
-      uldci.m_tbSize = (LteAmc::GetTbSizeFromMcs (uldci.m_mcs, rbPerFlow) / 8);
-      UpdateUlRlcBufferInfo (uldci.m_rnti, uldci.m_tbSize);
-=======
       uldci.m_tbSize = (m_amc->GetTbSizeFromMcs (uldci.m_mcs, rbPerFlow) / 8); // MCS 0 -> UL-AMC TBD
->>>>>>> 3ed8c15e
       NS_LOG_DEBUG (this << " UE " << (*it).first << " startPRB " << (uint32_t)uldci.m_rbStart << " nPRB " << (uint32_t)uldci.m_rbLen << " CQI " << cqi << " MCS " << (uint32_t)uldci.m_mcs << " TBsize " << uldci.m_tbSize);
       uldci.m_ndi = 1;
       uldci.m_cceIndex = 0;
