/* -*- Mode:C++; c-file-style:"gnu"; indent-tabs-mode:nil; -*- */
/*
 * Copyright (c) 2007 INRIA, Gustavo Carneiro
 *
 * This program is free software; you can redistribute it and/or modify
 * it under the terms of the GNU General Public License version 2 as
 * published by the Free Software Foundation;
 *
 * This program is distributed in the hope that it will be useful,
 * but WITHOUT ANY WARRANTY; without even the implied warranty of
 * MERCHANTABILITY or FITNESS FOR A PARTICULAR PURPOSE.  See the
 * GNU General Public License for more details.
 *
 * You should have received a copy of the GNU General Public License
 * along with this program; if not, write to the Free Software
 * Foundation, Inc., 59 Temple Place, Suite 330, Boston, MA  02111-1307  USA
 *
 * Authors: Gustavo Carneiro <gjcarneiro@gmail.com>,
 *          Mathieu Lacage <mathieu.lacage@sophia.inria.fr>
 */
#include "object.h"
#include "assert.h"
#include "singleton.h"
#include "trace-resolver.h"
#include "value.h"
#include "log.h"
#include <vector>
#include <sstream>

NS_LOG_COMPONENT_DEFINE ("Object");

/*********************************************************************
 *         Helper code
 *********************************************************************/

namespace {

class IidManager
{
public:
  IidManager ();
  uint16_t AllocateUid (std::string name);
  void SetParent (uint16_t uid, uint16_t parent);
  void SetTypeName (uint16_t uid, std::string typeName);
  void SetGroupName (uint16_t uid, std::string groupName);
  void AddConstructor (uint16_t uid, ns3::CallbackBase callback, uint32_t nArguments);
  uint16_t GetUid (std::string name) const;
  std::string GetName (uint16_t uid) const;
  uint16_t GetParent (uint16_t uid) const;
  std::string GetTypeName (uint16_t uid) const;
  std::string GetGroupName (uint16_t uid) const;
  ns3::CallbackBase GetConstructor (uint16_t uid, uint32_t nArguments);
  bool HasConstructor (uint16_t uid);
  uint32_t GetRegisteredN (void);
  uint16_t GetRegistered (uint32_t i);
  void AddParameter (uint16_t uid, 
                     std::string name,
                     std::string help, 
                     uint32_t flags,
                     ns3::Ptr<const ns3::ParamSpec> spec);
  uint32_t GetParametersN (uint16_t uid) const;
  std::string GetParameterName (uint16_t uid, uint32_t i) const;
  uint32_t GetParameterFlags (uint16_t uid, uint32_t i) const;
  uint32_t GetParameterUid (uint16_t uid, uint32_t i) const;
  ns3::Ptr<const ns3::ParamSpec> GetParameterParamSpec (uint16_t uid, uint32_t i) const;
private:
  struct ConstructorInformation {
    ns3::CallbackBase cb;
    uint32_t nArguments;
  };
  struct ParameterInformation {
    std::string name;
    std::string help;
    uint32_t flags;
    uint32_t uid;
    ns3::Ptr<const ns3::ParamSpec> param;
  };
  struct IidInformation {
    std::string name;
    uint16_t parent;
    std::string typeName;
    std::string groupName;
    std::vector<struct ConstructorInformation> constructors;
    std::vector<struct ParameterInformation> parameters;
  };
  typedef std::vector<struct IidInformation>::const_iterator Iterator;

  struct IidManager::IidInformation *LookupInformation (uint16_t uid) const;

  std::vector<struct IidInformation> m_information;
};

IidManager::IidManager ()
{}

uint16_t 
IidManager::AllocateUid (std::string name)
{
  uint16_t j = 1;
  for (Iterator i = m_information.begin (); i != m_information.end (); i++)
    {
      if (i->name == name)
        {
          NS_FATAL_ERROR ("Trying to allocate twice the same uid: " << name);
          return 0;
        }
      j++;
    }
  struct IidInformation information;
  information.name = name;
  information.parent = 0;
  information.typeName = "";
  information.groupName = "";
  m_information.push_back (information);
  uint32_t uid = m_information.size ();
  NS_ASSERT (uid <= 0xffff);
  return uid;
}

struct IidManager::IidInformation *
IidManager::LookupInformation (uint16_t uid) const
{
  NS_ASSERT (uid <= m_information.size ());
  return const_cast<struct IidInformation *> (&m_information[uid-1]);
}

void 
IidManager::SetParent (uint16_t uid, uint16_t parent)
{
  NS_ASSERT (parent <= m_information.size ());
  struct IidInformation *information = LookupInformation (uid);
  information->parent = parent;
}
void 
IidManager::SetTypeName (uint16_t uid, std::string typeName)
{
  struct IidInformation *information = LookupInformation (uid);
  information->typeName = typeName;
}
void 
IidManager::SetGroupName (uint16_t uid, std::string groupName)
{
  struct IidInformation *information = LookupInformation (uid);
  information->groupName = groupName;
}

void 
IidManager::AddConstructor (uint16_t uid, ns3::CallbackBase callback, uint32_t nArguments)
{
  struct IidInformation *information = LookupInformation (uid);
  struct ConstructorInformation constructor;
  constructor.cb = callback;
  constructor.nArguments = nArguments;
  for (std::vector<struct ConstructorInformation>::const_iterator i = information->constructors.begin ();
       i != information->constructors.end (); i++)
    {
      if (i->nArguments == nArguments)
        {
          NS_FATAL_ERROR ("registered two constructors on the same type with the same number of arguments.");
          break;
        }
    }
  information->constructors.push_back (constructor);
}

uint16_t 
IidManager::GetUid (std::string name) const
{
  uint32_t j = 1;
  for (Iterator i = m_information.begin (); i != m_information.end (); i++)
    {
      if (i->name == name)
        {
          NS_ASSERT (j <= 0xffff);
          return j;
        }
      j++;
    }
  return 0;
}
std::string 
IidManager::GetName (uint16_t uid) const
{
  struct IidInformation *information = LookupInformation (uid);
  return information->name;
}
uint16_t 
IidManager::GetParent (uint16_t uid) const
{
  struct IidInformation *information = LookupInformation (uid);
  return information->parent;
}
std::string 
IidManager::GetTypeName (uint16_t uid) const
{
  struct IidInformation *information = LookupInformation (uid);
  return information->typeName;
}
std::string 
IidManager::GetGroupName (uint16_t uid) const
{
  struct IidInformation *information = LookupInformation (uid);
  return information->groupName;
}

ns3::CallbackBase 
IidManager::GetConstructor (uint16_t uid, uint32_t nArguments)
{
  struct IidInformation *information = LookupInformation (uid);
  for (std::vector<struct ConstructorInformation>::const_iterator i = information->constructors.begin ();
       i != information->constructors.end (); i++)
    {
      if (i->nArguments == nArguments)
        {
          return i->cb;
        } 
    }
  NS_FATAL_ERROR ("Requested constructor with "<<nArguments<<" arguments not found");
  return ns3::CallbackBase ();
}

bool 
IidManager::HasConstructor (uint16_t uid)
{
  struct IidInformation *information = LookupInformation (uid);
  return !information->constructors.empty ();
}

uint32_t 
IidManager::GetRegisteredN (void)
{
  return m_information.size ();
}
uint16_t 
IidManager::GetRegistered (uint32_t i)
{
  return i + 1;
}

void 
IidManager::AddParameter (uint16_t uid, 
                          std::string name,
                          std::string help, 
                          uint32_t flags,
                          ns3::Ptr<const ns3::ParamSpec> spec)
{
  struct IidInformation *information = LookupInformation (uid);
  for (std::vector<struct ParameterInformation>::const_iterator j = information->parameters.begin ();
       j != information->parameters.end (); j++)
    {
      if (j->name == name)
        {
          NS_FATAL_ERROR ("Registered the same parameter twice name=\""<<name<<"\" in TypeId=\""<<information->name<<"\"");
          return;
        }
    }
  struct ParameterInformation param;
  param.name = name;
  param.help = help;
  param.flags = flags;
  param.param = spec;
  information->parameters.push_back (param);
}


uint32_t 
IidManager::GetParametersN (uint16_t uid) const
{
  struct IidInformation *information = LookupInformation (uid);
  return information->parameters.size ();
}
std::string 
IidManager::GetParameterName (uint16_t uid, uint32_t i) const
{
  struct IidInformation *information = LookupInformation (uid);
  NS_ASSERT (i < information->parameters.size ());
  return information->parameters[i].name;
}
uint32_t
IidManager::GetParameterFlags (uint16_t uid, uint32_t i) const
{
  struct IidInformation *information = LookupInformation (uid);
  NS_ASSERT (i < information->parameters.size ());
  return information->parameters[i].flags;
}
ns3::Ptr<const ns3::ParamSpec>
IidManager::GetParameterParamSpec (uint16_t uid, uint32_t i) const
{
  struct IidInformation *information = LookupInformation (uid);
  NS_ASSERT (i < information->parameters.size ());
  return information->parameters[i].param;
}


} // anonymous namespace

/*********************************************************************
 *         The TypeId TraceResolver
 *********************************************************************/

namespace ns3 {

class TypeIdTraceResolver : public TraceResolver
{
public:
  TypeIdTraceResolver (Ptr<const Object> aggregate);
  virtual void Connect (std::string path, CallbackBase const &cb, const TraceContext &context);
  virtual void Disconnect (std::string path, CallbackBase const &cb);
  virtual void CollectSources (std::string path, const TraceContext &context, 
                               SourceCollection *collection);
  virtual void TraceAll (std::ostream &os, const TraceContext &context);
private:
  Ptr<const Object> ParseForInterface (std::string path);
  Ptr<const Object> m_aggregate;
};

TypeIdTraceResolver::TypeIdTraceResolver (Ptr<const Object> aggregate)
  : m_aggregate (aggregate)
{}
Ptr<const Object>
TypeIdTraceResolver::ParseForInterface (std::string path)
{
  std::string element = GetElement (path);
  std::string::size_type dollar_pos = element.find ("$");
  if (dollar_pos != 0)
    {
      return 0;
    }
  std::string interfaceName = element.substr (1, std::string::npos);
  TypeId interfaceId = TypeId::LookupByName (interfaceName);
  Ptr<Object> interface = m_aggregate->GetObject<Object> (interfaceId);
  return interface;
}
void  
TypeIdTraceResolver::Connect (std::string path, CallbackBase const &cb, const TraceContext &context)
{
  Ptr<const Object> interface = ParseForInterface (path);
  if (interface != 0)
    {
      interface->GetTraceResolver ()->Connect (GetSubpath (path), cb, context);
    }
}
void 
TypeIdTraceResolver::Disconnect (std::string path, CallbackBase const &cb)
{
  Ptr<const Object> interface = ParseForInterface (path);
  if (interface != 0)
    {
      interface->TraceDisconnect (GetSubpath (path), cb);
    }
}
void 
TypeIdTraceResolver::CollectSources (std::string path, const TraceContext &context, 
                                          SourceCollection *collection)
{
  m_aggregate->DoCollectSources (path, context, collection);
}
void 
TypeIdTraceResolver::TraceAll (std::ostream &os, const TraceContext &context)
{
  m_aggregate->DoTraceAll (os, context);
}

/*********************************************************************
 *         The TypeId class
 *********************************************************************/

TypeId::TypeId ()
  : m_tid (0)
{}

TypeId::TypeId (std::string name)
{
  uint16_t uid = Singleton<IidManager>::Get ()->AllocateUid (name);
  NS_ASSERT (uid != 0);
  m_tid = uid;
}


TypeId::TypeId (uint16_t tid)
  : m_tid (tid)
{}
TypeId::~TypeId ()
{}
TypeId 
TypeId::LookupByName (std::string name)
{
  uint16_t uid = Singleton<IidManager>::Get ()->GetUid (name);
  NS_ASSERT (uid != 0);
  return TypeId (uid);
}
bool
TypeId::LookupParameterByFullName (std::string fullName, struct TypeId::ParameterInfo *info)
{
  std::string::size_type pos = fullName.find ("::");
  if (pos == std::string::npos)
    {
      return 0;
    }
  std::string tidName = fullName.substr (0, pos);
  std::string paramName = fullName.substr (pos+2, fullName.size () - (pos+2));
  TypeId tid = LookupByName (tidName);
  return tid.LookupParameterByName (paramName, info);
}
uint32_t 
TypeId::GetRegisteredN (void)
{
  return Singleton<IidManager>::Get ()->GetRegisteredN ();
}
TypeId 
TypeId::GetRegistered (uint32_t i)
{
  return TypeId (Singleton<IidManager>::Get ()->GetRegistered (i));
}

bool
TypeId::LookupParameterByName (std::string name, struct TypeId::ParameterInfo *info) const
{
  TypeId tid = TypeId (0);
  TypeId nextTid = *this;
  do {
    tid = nextTid;
    for (uint32_t i = 0; i < GetParametersN (); i++)
      {
        std::string paramName = GetParameterName (i);
        if (paramName == name)
          {
            info->spec = GetParameterParamSpec (i);
            info->flags = GetParameterFlags (i);
            return true;
          }
      }
    nextTid = tid.GetParent ();
  } while (nextTid != tid);
  return false;
}
bool
TypeId::LookupParameterByPosition (uint32_t i, struct TypeId::ParameterInfo *info) const
{
  uint32_t cur = 0;
  TypeId tid = TypeId (0);
  TypeId nextTid = *this;
  do {
    tid = nextTid;
    for (uint32_t j = 0; j < tid.GetParametersN (); j++)
      {
        if (cur == i)
          {
            info->spec = tid.GetParameterParamSpec (j);
            info->flags = tid.GetParameterFlags (j);
            return true;
          }
        cur++;
      }
    nextTid = tid.GetParent ();
  } while (nextTid != tid);
  return false;
}


TypeId 
TypeId::SetParent (TypeId tid)
{
  Singleton<IidManager>::Get ()->SetParent (m_tid, tid.m_tid);
  return *this;
}
TypeId 
TypeId::SetGroupName (std::string groupName)
{
  Singleton<IidManager>::Get ()->SetGroupName (m_tid, groupName);
  return *this;
}
TypeId 
TypeId::SetTypeName (std::string typeName)
{
  Singleton<IidManager>::Get ()->SetTypeName (m_tid, typeName);
  return *this;
}
TypeId 
TypeId::GetParent (void) const
{
  uint16_t parent = Singleton<IidManager>::Get ()->GetParent (m_tid);
  return TypeId (parent);
}
std::string 
TypeId::GetGroupName (void) const
{
  std::string groupName = Singleton<IidManager>::Get ()->GetGroupName (m_tid);
  return groupName;
}
std::string 
TypeId::GetTypeName (void) const
{
  std::string typeName = Singleton<IidManager>::Get ()->GetTypeName (m_tid);
  return typeName;
}

std::string 
TypeId::GetName (void) const
{
  std::string name = Singleton<IidManager>::Get ()->GetName (m_tid);
  return name;
}

bool 
TypeId::HasConstructor (void) const
{
  bool hasConstructor = Singleton<IidManager>::Get ()->HasConstructor (m_tid);
  return hasConstructor;
}

void
TypeId::DoAddConstructor (CallbackBase cb, uint32_t nArguments)
{
  Singleton<IidManager>::Get ()->AddConstructor (m_tid, cb, nArguments);
}

TypeId 
TypeId::AddParameter (std::string name,
                      std::string help, 
                      Ptr<const ParamSpec> param)
{
  Singleton<IidManager>::Get ()->AddParameter (m_tid, name, help, PARAM_SGC, param);
  return *this;
}

TypeId 
TypeId::AddParameter (std::string name,
                      std::string help, 
                      uint32_t flags,
                      Ptr<const ParamSpec> param)
{
  Singleton<IidManager>::Get ()->AddParameter (m_tid, name, help, flags, param);
  return *this;
}


CallbackBase
TypeId::LookupConstructor (uint32_t nArguments) const
{
  CallbackBase constructor = Singleton<IidManager>::Get ()->GetConstructor (m_tid, nArguments);
  return constructor;
}

Ptr<Object> 
TypeId::CreateObject (void) const
{
  return CreateObject (Parameters ());
}
Ptr<Object> 
TypeId::CreateObject (const Parameters &parameters) const
{
  CallbackBase cb = LookupConstructor (0);
  Callback<Ptr<Object>,const Parameters &> realCb;
  realCb.Assign (cb);
  Ptr<Object> object = realCb (parameters);
  return object;  
}

uint32_t 
TypeId::GetParametersN (void) const
{
  uint32_t n = Singleton<IidManager>::Get ()->GetParametersN (m_tid);
  return n;
}
std::string 
TypeId::GetParameterName (uint32_t i) const
{
  std::string name = Singleton<IidManager>::Get ()->GetParameterName (m_tid, i);
  return name;
}
std::string 
TypeId::GetParameterFullName (uint32_t i) const
{
  return GetName () + "::" + GetParameterName (i);
}
Ptr<const ParamSpec>
TypeId::GetParameterParamSpec (uint32_t i) const
{
  // Used exclusively by the Object class.
  Ptr<const ParamSpec> param = Singleton<IidManager>::Get ()->GetParameterParamSpec (m_tid, i);
  return param;
}
uint32_t 
TypeId::GetParameterFlags (uint32_t i) const
{
  // Used exclusively by the Object class.
  uint32_t flags = Singleton<IidManager>::Get ()->GetParameterFlags (m_tid, i);
  return flags;
}


bool operator == (TypeId a, TypeId b)
{
  return a.m_tid == b.m_tid;
}

bool operator != (TypeId a, TypeId b)
{
  return a.m_tid != b.m_tid;
}

/*********************************************************************
 *         The Parameters container implementation
 *********************************************************************/

Parameters::Parameters ()
{}

Parameters::Parameters (const Parameters &o)
{
  for (Params::const_iterator i = o.m_parameters.begin (); i != o.m_parameters.end (); i++)
    {
      struct Param param;
      param.spec = i->spec;
      param.value = i->value.Copy ();
      m_parameters.push_back (param);
    }
}
Parameters &
Parameters::operator = (const Parameters &o)
{
  Reset ();
  for (Params::const_iterator i = o.m_parameters.begin (); i != o.m_parameters.end (); i++)
    {
      struct Param param;
      param.spec = i->spec;
      param.value = i->value.Copy ();
      m_parameters.push_back (param);
    }
  return *this;
}
Parameters::~Parameters ()
{
  Reset ();
}

bool 
Parameters::Set (std::string name, PValue value)
{
  struct TypeId::ParameterInfo info;
  TypeId::LookupParameterByFullName (name, &info);
  bool ok = DoSet (info.spec, value);
  return ok;
}
void 
Parameters::SetWithTid (TypeId tid, std::string name, PValue value)
{
  struct TypeId::ParameterInfo info;
  tid.LookupParameterByName (name, &info);
  DoSet (info.spec, value);
}
void 
Parameters::SetWithTid (TypeId tid, uint32_t position, PValue value)
{
  struct TypeId::ParameterInfo info;
  tid.LookupParameterByPosition (position, &info);
  DoSet (info.spec, value);
}

void
Parameters::DoSetOne (Ptr<const ParamSpec> spec, PValue value)
{
  // get rid of any previous value stored in this
  // vector of values.
  for (Params::iterator k = m_parameters.begin (); k != m_parameters.end (); k++)
    {
      if (k->spec == spec)
        {
          m_parameters.erase (k);
          break;
        }
    }
  // store the new value.
  struct Param p;
  p.spec = spec;
  p.value = value.Copy ();
  m_parameters.push_back (p);
}
bool
Parameters::DoSet (Ptr<const ParamSpec> spec, PValue value)
{
  if (spec == 0)
    {
      return false;
    }
  bool ok = spec->Check (value);
  if (!ok)
    {
      PValue v = spec->CreateValue ();
      ok = v.ConvertFrom (value, spec);
      if (!ok)
        {
          return false;
        }
    }
  DoSetOne (spec, value);
  return true;
}
void 
Parameters::Reset (void)
{
  m_parameters.clear ();
}
Parameters *
Parameters::GetGlobal (void)
{
  return Singleton<Parameters>::Get ();
}

std::string
Parameters::LookupParameterFullNameByParamSpec (Ptr<const ParamSpec> spec) const
{
  for (uint32_t i = 0; i < TypeId::GetRegisteredN (); i++)
    {
      TypeId tid = TypeId::GetRegistered (i);
      for (uint32_t j = 0; j < tid.GetParametersN (); j++)
        {
          if (spec == tid.GetParameterParamSpec (j))
            {
              return tid.GetParameterFullName (j);
            }
        }
    }
  NS_FATAL_ERROR ("Could not find requested ParamSpec.");
  // quiet compiler.
  return "";
}

std::string 
Parameters::SerializeToString (void) const
{
  std::ostringstream oss;
  for (Params::const_iterator i = m_parameters.begin (); i != m_parameters.end (); i++)
    {
      std::string name = LookupParameterFullNameByParamSpec (i->spec);
      oss << name << "=" << i->value.SerializeToString (PeekPointer (i->spec));
      if (i != m_parameters.end ())
        {
          oss << "|";
        }
    }  
  return oss.str ();
}
bool 
Parameters::DeserializeFromString (std::string str)
{
  Reset ();

  std::string::size_type cur;
  cur = 0;
  do {
    std::string::size_type equal = str.find ("=", cur);
    if (equal == std::string::npos)
      {
        // XXX: invalid parameter.
        break;
      }
    else
      {
        std::string name = str.substr (cur, equal-cur);
        struct TypeId::ParameterInfo info;
        if (!TypeId::LookupParameterByFullName (name, &info))
          {
            // XXX invalid name.
            break;
          }
        else
          {
            std::string::size_type next = str.find ("|", cur);
            std::string value;
            if (next == std::string::npos)
              {
                value = str.substr (equal+1, str.size () - (equal+1));
                cur = str.size ();
              }
            else
              {
                value = str.substr (equal+1, next - (equal+1));
                cur++;
              }
            PValue val = info.spec->CreateValue ();
            bool ok = val.DeserializeFromString (value, info.spec);
            if (!ok)
              {
                // XXX invalid value
                break;
              }
            else
              {
                DoSetOne (info.spec, val);
              }
          }
      }
  } while (cur != str.size ());

  return true;
}


/*********************************************************************
 *         The Object implementation
 *********************************************************************/

NS_OBJECT_ENSURE_REGISTERED (Object);

static TypeId
GetObjectIid (void)
{
  TypeId tid = TypeId ("Object");
  tid.SetParent (tid);
  return tid;
}

TypeId 
Object::GetTypeId (void)
{
  static TypeId tid = GetObjectIid ();
  return tid;
}


Object::Object ()
  : m_count (1),
    m_tid (Object::GetTypeId ()),
    m_disposed (false),
    m_collecting (false),
    m_next (this)
{}
Object::~Object () 
{
  m_next = 0;
}
void
Object::Construct (const Parameters &parameters)
{
  // loop over the inheritance tree back to the Object base class.
  TypeId tid = m_tid;
  do {
    // loop over all parameters in object type
    NS_LOG_DEBUG ("construct tid="<<tid.GetName ()<<", params="<<tid.GetParametersN ());
    for (uint32_t i = 0; i < tid.GetParametersN (); i++)
      {
        Ptr<const ParamSpec> paramSpec = tid.GetParameterParamSpec (i);
        NS_LOG_DEBUG ("try to construct \""<< tid.GetName ()<<"::"<<
                      tid.GetParameterName (i)<<"\"");
        if (!(tid.GetParameterFlags (i) & TypeId::PARAM_CONSTRUCT))
          {
            continue;
          }
        bool found = false;
        // is this parameter stored in this Parameters instance ?
        for (Parameters::Params::const_iterator j = parameters.m_parameters.begin ();
             j != parameters.m_parameters.end (); j++)
          {
            if (j->spec == paramSpec)
              {
                // We have a matching parameter value.
                DoSet (paramSpec, j->value);
                NS_LOG_DEBUG ("construct \""<< tid.GetName ()<<"::"<<
                              tid.GetParameterName (i)<<"\"");
                found = true;
                break;
              }
          }
        if (!found)
          {
            // is this parameter stored in the global instance instance ?
            for (Parameters::Params::const_iterator j = Parameters::GetGlobal ()->m_parameters.begin ();
                 j != Parameters::GetGlobal ()->m_parameters.end (); j++)
              {
                if (j->spec == paramSpec)
                  {
                    // We have a matching parameter value.
                    DoSet (paramSpec, j->value);
                    NS_LOG_DEBUG ("construct \""<< tid.GetName ()<<"::"<<
                                  tid.GetParameterName (i)<<"\" from global");
                    found = true;
                    break;
                  }
              }
          }
        if (!found)
          {
            // No matching parameter value so we set the default value.
            PValue initial = paramSpec->GetInitialValue ();
            paramSpec->Set (this, initial);
            NS_LOG_DEBUG ("construct \""<< tid.GetName ()<<"::"<<
                          tid.GetParameterName (i)<<"\" from local");
          }
      }
    tid = tid.GetParent ();
  } while (tid != Object::GetTypeId ());
  NotifyConstructionCompleted ();
}
bool
Object::DoSet (Ptr<const ParamSpec> spec, PValue value)
{
  bool ok = spec->Check (value);
  if (!ok)
    {
      PValue v = spec->CreateValue ();
      ok = v.ConvertFrom (value, spec);
      if (!ok)
        {
          return false;
        }
      value = v;
      ok = spec->Check (value);
      if (!ok)
        {
          return false;
        }
    }
  ok = spec->Set (this, value);
  return ok;
}
bool
Object::Set (std::string name, PValue value)
{
  struct TypeId::ParameterInfo info;
  if (!m_tid.LookupParameterByName (name, &info))
    {
      return false;
    }
  if (!(info.flags & TypeId::PARAM_SET))
    {
      return false;
    }
  return DoSet (info.spec, value);
}
bool 
Object::Get (std::string name, std::string &value) const
{
  struct TypeId::ParameterInfo info;
  if (!m_tid.LookupParameterByName (name, &info))
    {
      return false;
    }
  if (!(info.flags & TypeId::PARAM_GET))
    {
      return false;
    }
  PValue v = info.spec->CreateValue ();
  bool ok = info.spec->Get (this, v);
  if (ok)
    {
      value = v.SerializeToString (info.spec);
    }
  return ok;
}

PValue
Object::Get (std::string name) const
{
  struct TypeId::ParameterInfo info;
  if (!m_tid.LookupParameterByName (name, &info))
    {
      return PValue ();
    }
  if (!(info.flags & TypeId::PARAM_GET))
    {
      return PValue ();
    }
  PValue value = info.spec->CreateValue ();
  bool ok = info.spec->Get (this, value);
  if (!ok)
    {
      return PValue ();
    }
  return value;
}

Ptr<Object>
Object::DoGetObject (TypeId tid) const
{
  NS_ASSERT (CheckLoose ());
  const Object *currentObject = this;
  do {
    NS_ASSERT (currentObject != 0);
    TypeId cur = currentObject->m_tid;
    while (cur != tid && cur != Object::GetTypeId ())
      {
        cur = cur.GetParent ();
      }
    if (cur == tid)
      {
        return const_cast<Object *> (currentObject);
      }
    currentObject = currentObject->m_next;
  } while (currentObject != this);
  return 0;
}
void 
Object::Dispose (void)
{
  Object *current = this;
  do {
    NS_ASSERT (current != 0);
    NS_ASSERT (!current->m_disposed);
    current->DoDispose ();
    current->m_disposed = true;
    current = current->m_next;
  } while (current != this);
}
void
Object::NotifyConstructionCompleted (void)
{}
void 
Object::AggregateObject (Ptr<Object> o)
{
  NS_ASSERT (!m_disposed);
  NS_ASSERT (!o->m_disposed);
  NS_ASSERT (CheckLoose ());
  NS_ASSERT (o->CheckLoose ());
  Object *other = PeekPointer (o);
  Object *next = m_next;
  m_next = other->m_next;
  other->m_next = next;
  NS_ASSERT (CheckLoose ());
  NS_ASSERT (o->CheckLoose ());
}

void 
Object::TraceConnect (std::string path, const CallbackBase &cb) const
{
  NS_ASSERT (CheckLoose ());
  GetTraceResolver ()->Connect (path, cb, TraceContext ());
}
void 
Object::TraceDisconnect (std::string path, const CallbackBase &cb) const
{
  NS_ASSERT (CheckLoose ());
  GetTraceResolver ()->Disconnect (path, cb);
}

void 
Object::SetTypeId (TypeId tid)
{
  NS_ASSERT (Check ());
  m_tid = tid;
}

void
Object::DoDispose (void)
{
  NS_ASSERT (!m_disposed);
}

Ptr<TraceResolver>
Object::GetTraceResolver (void) const
{
  NS_ASSERT (CheckLoose ());
  Ptr<TypeIdTraceResolver> resolver =
    Create<TypeIdTraceResolver> (this);
  return resolver;
}

bool 
Object::Check (void) const
{
  return (m_count > 0);
}

/* In some cases, when an event is scheduled against a subclass of
 * Object, and if no one owns a reference directly to this object, the
 * object is alive, has a refcount of zero and the method ran when the
 * event expires runs against the raw pointer which means that we are
 * manipulating an object with a refcount of zero.  So, instead we
 * check the aggregate reference count.
 */
bool 
Object::CheckLoose (void) const
{
  uint32_t refcount = 0;
  const Object *current = this;
  do
    {
      refcount += current->m_count;
      current = current->m_next;
    }
  while (current != this);

  return (refcount > 0);
}

void
Object::MaybeDelete (void) const
{
  // First, check if any of the attached
  // Object has a non-zero count.
  const Object *current = this;
  do {
    NS_ASSERT (current != 0);
    if (current->m_count != 0)
      {
        return;
      }
    current = current->m_next;
  } while (current != this);

  // all attached objects have a zero count so, 
  // we can delete all attached objects.
  current = this;
  const Object *end = this;
  do {
    NS_ASSERT (current != 0);
    Object *next = current->m_next;
    delete current;
    current = next;
  } while (current != end);
}

void 
Object::DoCollectSources (std::string path, const TraceContext &context, 
                          TraceResolver::SourceCollection *collection) const
{
  const Object *current;
  current = this;
  do {
    if (current->m_collecting)
      {
        return;
      }
    current = current->m_next;
  } while (current != this);

  m_collecting = true;

  current = this->m_next;
  while (current != this)
    {
      NS_ASSERT (current != 0);
      NS_LOG_LOGIC ("collect current=" << current);
      TypeId cur = current->m_tid;
      while (cur != Object::GetTypeId ())
        {
          std::string name = cur.GetName ();
          std::string fullpath = path;
          fullpath.append ("/$");
          fullpath.append (name);
          NS_LOG_LOGIC("collect: " << fullpath);
          current->GetTraceResolver ()->CollectSources (fullpath, context, collection);
          cur = cur.GetParent ();
        }
      current = current->m_next;
    }

  m_collecting = false;
}
void 
Object::DoTraceAll (std::ostream &os, const TraceContext &context) const
{
  const Object *current;
  current = this;
  do {
    if (current->m_collecting)
      {
        return;
      }
    current = current->m_next;
  } while (current != this);

  m_collecting = true;

  current = this->m_next;
  while (current != this)
    {
      NS_ASSERT (current != 0);
      current->GetTraceResolver ()->TraceAll (os, context);
      current = current->m_next;
    }

  m_collecting = false;
}

} // namespace ns3


#ifdef RUN_SELF_TESTS

#include "test.h"
#include "sv-trace-source.h"
#include "composite-trace-resolver.h"

namespace {

class BaseA : public ns3::Object
{
public:
  static ns3::TypeId GetTypeId (void) {
    static ns3::TypeId tid = ns3::TypeId ("BaseA")
      .SetParent (Object::GetTypeId ())
      .AddConstructor<BaseA> ();
    return tid;
  }
  BaseA ()
  {}
  void BaseGenerateTrace (int16_t v)
  { m_source = v; }
  virtual void Dispose (void) {}
  virtual ns3::Ptr<ns3::TraceResolver> GetTraceResolver (void) const
  {
    ns3::Ptr<ns3::CompositeTraceResolver> resolver = 
      ns3::Create<ns3::CompositeTraceResolver> ();
    resolver->AddSource ("basea-x", ns3::TraceDoc ("test source"), m_source);
    resolver->SetParentResolver (Object::GetTraceResolver ());
    return resolver;
  }
  ns3::SVTraceSource<int16_t> m_source;
};

class DerivedA : public BaseA
{
public:
  static ns3::TypeId GetTypeId (void) {
    static ns3::TypeId tid = ns3::TypeId ("DerivedA")
      .SetParent (BaseA::GetTypeId ())
      .AddConstructor<DerivedA> ();
    return tid;
  }
  DerivedA ()
  {}
  void DerivedGenerateTrace (int16_t v)
  { m_sourceDerived = v; }
  virtual void Dispose (void) {
    BaseA::Dispose ();
  }
  virtual ns3::Ptr<ns3::TraceResolver> GetTraceResolver (void) const
  {
    ns3::Ptr<ns3::CompositeTraceResolver> resolver = 
      ns3::Create<ns3::CompositeTraceResolver> ();
    resolver->AddSource ("deriveda-x", ns3::TraceDoc ("test source"), m_sourceDerived);
    resolver->SetParentResolver (BaseA::GetTraceResolver ());
    return resolver;
  }
  ns3::SVTraceSource<int16_t> m_sourceDerived;
};

class BaseB : public ns3::Object
{
public:
  static ns3::TypeId GetTypeId (void) {
    static ns3::TypeId tid = ns3::TypeId ("BaseB")
      .SetParent (Object::GetTypeId ())
      .AddConstructor<BaseB> ();
    return tid;
  }
  BaseB ()
  {}
  void BaseGenerateTrace (int16_t v)
  { m_source = v; }
  virtual void Dispose (void) {}
  virtual ns3::Ptr<ns3::TraceResolver> GetTraceResolver (void) const
  {
    ns3::Ptr<ns3::CompositeTraceResolver> resolver = 
      ns3::Create<ns3::CompositeTraceResolver> ();
    resolver->AddSource ("baseb-x", ns3::TraceDoc ("test source"), m_source);
    resolver->SetParentResolver (Object::GetTraceResolver ());
    return resolver;
  }
  ns3::SVTraceSource<int16_t> m_source;
};

class DerivedB : public BaseB
{
public:
  static ns3::TypeId GetTypeId (void) {
    static ns3::TypeId tid = ns3::TypeId ("DerivedB")
      .SetParent (BaseB::GetTypeId ())
      .AddConstructor<DerivedB> ();
    return tid;
  }
  DerivedB ()
  {}
  void DerivedGenerateTrace (int16_t v)
  { m_sourceDerived = v; }
  virtual void Dispose (void) {
    BaseB::Dispose ();
  }
  virtual ns3::Ptr<ns3::TraceResolver> GetTraceResolver (void) const
  {
    ns3::Ptr<ns3::CompositeTraceResolver> resolver = 
      ns3::Create<ns3::CompositeTraceResolver> ();
    resolver->AddSource ("derivedb-x", ns3::TraceDoc ("test source"), m_sourceDerived);
    resolver->SetParentResolver (BaseB::GetTraceResolver ());
    return resolver;
  }
  ns3::SVTraceSource<int16_t> m_sourceDerived;
};

NS_OBJECT_ENSURE_REGISTERED (BaseA);
NS_OBJECT_ENSURE_REGISTERED (DerivedA);
NS_OBJECT_ENSURE_REGISTERED (BaseB);
NS_OBJECT_ENSURE_REGISTERED (DerivedB);

} // namespace anonymous

namespace ns3 {

class ObjectTest : public Test
{
public:
  ObjectTest ();
  virtual bool RunTests (void);
private:
  void BaseATrace (const TraceContext &context, int64_t oldValue, int64_t newValue);
  void DerivedATrace (const TraceContext &context, int64_t oldValue, int64_t newValue);
  void BaseBTrace (const TraceContext &context, int64_t oldValue, int64_t newValue);
  void DerivedBTrace (const TraceContext &context, int64_t oldValue, int64_t newValue);

  bool m_baseATrace;
  bool m_derivedATrace;
  bool m_baseBTrace;
  bool m_derivedBTrace;
};

ObjectTest::ObjectTest ()
  : Test ("Object")
{}
void 
ObjectTest::BaseATrace (const TraceContext &context, int64_t oldValue, int64_t newValue)
{
  m_baseATrace = true;
}
void 
ObjectTest::DerivedATrace (const TraceContext &context, int64_t oldValue, int64_t newValue)
{
  m_derivedATrace = true;
}
void 
ObjectTest::BaseBTrace (const TraceContext &context, int64_t oldValue, int64_t newValue)
{
  m_baseBTrace = true;
}
void 
ObjectTest::DerivedBTrace (const TraceContext &context, int64_t oldValue, int64_t newValue)
{
  m_derivedBTrace = true;
}

bool 
ObjectTest::RunTests (void)
{
  bool result = true;

  Ptr<BaseA> baseA = CreateObject<BaseA> ();
<<<<<<< HEAD
  NS_TEST_ASSERT_EQUAL (baseA->QueryInterface<BaseA> (), baseA);
  NS_TEST_ASSERT_EQUAL (baseA->QueryInterface<BaseA> (DerivedA::GetTypeId ()), 0);
  NS_TEST_ASSERT_EQUAL (baseA->QueryInterface<DerivedA> (), 0);
  baseA = CreateObject<DerivedA> ();
  NS_TEST_ASSERT_EQUAL (baseA->QueryInterface<BaseA> (), baseA);
  NS_TEST_ASSERT_EQUAL (baseA->QueryInterface<BaseA> (DerivedA::GetTypeId ()), baseA);
  NS_TEST_ASSERT_UNEQUAL (baseA->QueryInterface<DerivedA> (), 0);
=======
  NS_TEST_ASSERT_EQUAL (baseA->GetObject<BaseA> (), baseA);
  NS_TEST_ASSERT_EQUAL (baseA->GetObject<BaseA> (DerivedA::GetTypeId ()), 0);
  NS_TEST_ASSERT_EQUAL (baseA->GetObject<DerivedA> (), 0);
  baseA = CreateObject<DerivedA> (10);
  NS_TEST_ASSERT_EQUAL (baseA->GetObject<BaseA> (), baseA);
  NS_TEST_ASSERT_EQUAL (baseA->GetObject<BaseA> (DerivedA::GetTypeId ()), baseA);
  NS_TEST_ASSERT_UNEQUAL (baseA->GetObject<DerivedA> (), 0);
>>>>>>> b4c23f8e

  baseA = CreateObject<BaseA> ();
  Ptr<BaseB> baseB = CreateObject<BaseB> ();
  Ptr<BaseB> baseBCopy = baseB;
  baseA->AggregateObject (baseB);
  NS_TEST_ASSERT_UNEQUAL (baseA->GetObject<BaseA> (), 0);
  NS_TEST_ASSERT_EQUAL (baseA->GetObject<DerivedA> (), 0);
  NS_TEST_ASSERT_UNEQUAL (baseA->GetObject<BaseB> (), 0);
  NS_TEST_ASSERT_EQUAL (baseA->GetObject<DerivedB> (), 0);
  NS_TEST_ASSERT_UNEQUAL (baseB->GetObject<BaseB> (), 0);
  NS_TEST_ASSERT_EQUAL (baseB->GetObject<DerivedB> (), 0);
  NS_TEST_ASSERT_UNEQUAL (baseB->GetObject<BaseA> (), 0);
  NS_TEST_ASSERT_EQUAL (baseB->GetObject<DerivedA> (), 0);
  NS_TEST_ASSERT_UNEQUAL (baseBCopy->GetObject<BaseA> (), 0);

  baseA = CreateObject<DerivedA> ();
  baseB = CreateObject<DerivedB> ();
  baseBCopy = baseB;
  baseA->AggregateObject (baseB);
  NS_TEST_ASSERT_UNEQUAL (baseA->GetObject<DerivedB> (), 0);
  NS_TEST_ASSERT_UNEQUAL (baseA->GetObject<BaseB> (), 0);
  NS_TEST_ASSERT_UNEQUAL (baseB->GetObject<DerivedA> (), 0);
  NS_TEST_ASSERT_UNEQUAL (baseB->GetObject<BaseA> (), 0);
  NS_TEST_ASSERT_UNEQUAL (baseBCopy->GetObject<DerivedA> (), 0);
  NS_TEST_ASSERT_UNEQUAL (baseBCopy->GetObject<BaseA> (), 0);
  NS_TEST_ASSERT_UNEQUAL (baseB->GetObject<DerivedB> (), 0);
  NS_TEST_ASSERT_UNEQUAL (baseB->GetObject<BaseB> (), 0)

  baseA = CreateObject<BaseA> ();
  baseB = CreateObject<BaseB> ();
  baseA->AggregateObject (baseB);
  baseA = 0;
  baseA = baseB->GetObject<BaseA> ();

  baseA = CreateObject<BaseA> ();
  baseA->TraceConnect ("/basea-x", MakeCallback (&ObjectTest::BaseATrace, this));
  m_baseATrace = false;
  baseA->BaseGenerateTrace (1);
  NS_TEST_ASSERT (m_baseATrace);
  baseA->TraceDisconnect ("/basea-x", MakeCallback (&ObjectTest::BaseATrace, this));

  baseB = CreateObject<BaseB> ();
  baseB->TraceConnect ("/baseb-x",  MakeCallback (&ObjectTest::BaseBTrace, this));
  m_baseBTrace = false;
  baseB->BaseGenerateTrace (2);
  NS_TEST_ASSERT (m_baseBTrace);
  baseB->TraceDisconnect ("/baseb-x",  MakeCallback (&ObjectTest::BaseBTrace, this));

  baseA->AggregateObject (baseB);

  baseA->TraceConnect ("/basea-x", MakeCallback (&ObjectTest::BaseATrace, this));
  m_baseATrace = false;
  baseA->BaseGenerateTrace (3);
  NS_TEST_ASSERT (m_baseATrace);
  baseA->TraceDisconnect ("/basea-x", MakeCallback (&ObjectTest::BaseATrace, this));

  baseA->TraceConnect ("/$BaseB/baseb-x",  MakeCallback (&ObjectTest::BaseBTrace, this));
  m_baseBTrace = false;
  baseB->BaseGenerateTrace (4);
  NS_TEST_ASSERT (m_baseBTrace);
  baseA->TraceDisconnect ("/$BaseB/baseb-x",  MakeCallback (&ObjectTest::BaseBTrace, this));
  m_baseBTrace = false;
  baseB->BaseGenerateTrace (5);
  NS_TEST_ASSERT (!m_baseBTrace);

  baseB->TraceConnect ("/$BaseA/basea-x", MakeCallback (&ObjectTest::BaseATrace, this));
  m_baseATrace = false;
  baseA->BaseGenerateTrace (6);
  NS_TEST_ASSERT (m_baseATrace);
  baseB->TraceDisconnect ("/$BaseA/basea-x", MakeCallback (&ObjectTest::BaseATrace, this));

  baseA->TraceConnect ("/$BaseA/basea-x", MakeCallback (&ObjectTest::BaseATrace, this));
  m_baseATrace = false;
  baseA->BaseGenerateTrace (7);
  NS_TEST_ASSERT (m_baseATrace);
  baseA->TraceDisconnect ("/$BaseA/basea-x", MakeCallback (&ObjectTest::BaseATrace, this));

  Ptr<DerivedA> derivedA;
  derivedA = CreateObject<DerivedA> ();
  baseB = CreateObject<BaseB> ();
  derivedA->AggregateObject (baseB);
  baseB->TraceConnect ("/$DerivedA/deriveda-x", MakeCallback (&ObjectTest::DerivedATrace, this));
  baseB->TraceConnect ("/$DerivedA/basea-x", MakeCallback (&ObjectTest::BaseATrace, this));
  m_derivedATrace = false;
  m_baseATrace = false;
  derivedA->DerivedGenerateTrace (8);
  derivedA->BaseGenerateTrace (9);
  NS_TEST_ASSERT (m_derivedATrace);
  NS_TEST_ASSERT (m_baseATrace);
  baseB->TraceDisconnect ("/$DerivedA/deriveda-x", MakeCallback (&ObjectTest::BaseATrace, this));
  baseB->TraceDisconnect ("/$DerivedA/basea-x", MakeCallback (&ObjectTest::BaseATrace, this));

  baseB->TraceConnect ("/$DerivedA/*", MakeCallback (&ObjectTest::DerivedATrace, this));
  m_derivedATrace = false;
  derivedA->DerivedGenerateTrace (10);
  NS_TEST_ASSERT (m_derivedATrace);
  // here, we have connected the derived trace sink to all 
  // trace sources, including the base trace source.
  m_derivedATrace = false;
  derivedA->BaseGenerateTrace (11);
  NS_TEST_ASSERT (m_derivedATrace);
  baseB->TraceDisconnect ("/$DerivedA/*", MakeCallback (&ObjectTest::BaseATrace, this));

  // Test the object creation code of TypeId
  Ptr<Object> a = BaseA::GetTypeId ().CreateObject ();
<<<<<<< HEAD
  NS_TEST_ASSERT_EQUAL (a->QueryInterface<BaseA> (), a);
  NS_TEST_ASSERT_EQUAL (a->QueryInterface<BaseA> (DerivedA::GetTypeId ()), 0);
  NS_TEST_ASSERT_EQUAL (a->QueryInterface<DerivedA> (), 0);
  a = DerivedA::GetTypeId ().CreateObject ();
  NS_TEST_ASSERT_EQUAL (a->QueryInterface<BaseA> (), a);
  NS_TEST_ASSERT_EQUAL (a->QueryInterface<BaseA> (DerivedA::GetTypeId ()), a);
  NS_TEST_ASSERT_UNEQUAL (a->QueryInterface<DerivedA> (), 0);
=======
  NS_TEST_ASSERT_EQUAL (a->GetObject<BaseA> (), a);
  NS_TEST_ASSERT_EQUAL (a->GetObject<BaseA> (DerivedA::GetTypeId ()), 0);
  NS_TEST_ASSERT_EQUAL (a->GetObject<DerivedA> (), 0);
  a = DerivedA::GetTypeId ().CreateObject (10);
  NS_TEST_ASSERT_EQUAL (a->GetObject<BaseA> (), a);
  NS_TEST_ASSERT_EQUAL (a->GetObject<BaseA> (DerivedA::GetTypeId ()), a);
  NS_TEST_ASSERT_UNEQUAL (a->GetObject<DerivedA> (), 0);
>>>>>>> b4c23f8e


  return result;
}

static ObjectTest g_interfaceObjectTests;


} // namespace ns3

#endif /* RUN_SELF_TESTS */

<|MERGE_RESOLUTION|>--- conflicted
+++ resolved
@@ -1345,23 +1345,13 @@
   bool result = true;
 
   Ptr<BaseA> baseA = CreateObject<BaseA> ();
-<<<<<<< HEAD
-  NS_TEST_ASSERT_EQUAL (baseA->QueryInterface<BaseA> (), baseA);
-  NS_TEST_ASSERT_EQUAL (baseA->QueryInterface<BaseA> (DerivedA::GetTypeId ()), 0);
-  NS_TEST_ASSERT_EQUAL (baseA->QueryInterface<DerivedA> (), 0);
-  baseA = CreateObject<DerivedA> ();
-  NS_TEST_ASSERT_EQUAL (baseA->QueryInterface<BaseA> (), baseA);
-  NS_TEST_ASSERT_EQUAL (baseA->QueryInterface<BaseA> (DerivedA::GetTypeId ()), baseA);
-  NS_TEST_ASSERT_UNEQUAL (baseA->QueryInterface<DerivedA> (), 0);
-=======
   NS_TEST_ASSERT_EQUAL (baseA->GetObject<BaseA> (), baseA);
   NS_TEST_ASSERT_EQUAL (baseA->GetObject<BaseA> (DerivedA::GetTypeId ()), 0);
   NS_TEST_ASSERT_EQUAL (baseA->GetObject<DerivedA> (), 0);
-  baseA = CreateObject<DerivedA> (10);
+  baseA = CreateObject<DerivedA> ();
   NS_TEST_ASSERT_EQUAL (baseA->GetObject<BaseA> (), baseA);
   NS_TEST_ASSERT_EQUAL (baseA->GetObject<BaseA> (DerivedA::GetTypeId ()), baseA);
   NS_TEST_ASSERT_UNEQUAL (baseA->GetObject<DerivedA> (), 0);
->>>>>>> b4c23f8e
 
   baseA = CreateObject<BaseA> ();
   Ptr<BaseB> baseB = CreateObject<BaseB> ();
@@ -1467,23 +1457,13 @@
 
   // Test the object creation code of TypeId
   Ptr<Object> a = BaseA::GetTypeId ().CreateObject ();
-<<<<<<< HEAD
-  NS_TEST_ASSERT_EQUAL (a->QueryInterface<BaseA> (), a);
-  NS_TEST_ASSERT_EQUAL (a->QueryInterface<BaseA> (DerivedA::GetTypeId ()), 0);
-  NS_TEST_ASSERT_EQUAL (a->QueryInterface<DerivedA> (), 0);
-  a = DerivedA::GetTypeId ().CreateObject ();
-  NS_TEST_ASSERT_EQUAL (a->QueryInterface<BaseA> (), a);
-  NS_TEST_ASSERT_EQUAL (a->QueryInterface<BaseA> (DerivedA::GetTypeId ()), a);
-  NS_TEST_ASSERT_UNEQUAL (a->QueryInterface<DerivedA> (), 0);
-=======
   NS_TEST_ASSERT_EQUAL (a->GetObject<BaseA> (), a);
   NS_TEST_ASSERT_EQUAL (a->GetObject<BaseA> (DerivedA::GetTypeId ()), 0);
   NS_TEST_ASSERT_EQUAL (a->GetObject<DerivedA> (), 0);
-  a = DerivedA::GetTypeId ().CreateObject (10);
+  a = DerivedA::GetTypeId ().CreateObject ();
   NS_TEST_ASSERT_EQUAL (a->GetObject<BaseA> (), a);
   NS_TEST_ASSERT_EQUAL (a->GetObject<BaseA> (DerivedA::GetTypeId ()), a);
   NS_TEST_ASSERT_UNEQUAL (a->GetObject<DerivedA> (), 0);
->>>>>>> b4c23f8e
 
 
   return result;
