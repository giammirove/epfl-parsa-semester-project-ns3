--- conflicted
+++ resolved
@@ -38,10 +38,6 @@
 
   Ipv4Address GetLocalAddress (void);
   void SetLocalAddress (Ipv4Address address);
-<<<<<<< HEAD
-
-=======
->>>>>>> 7265a5f3
   uint16_t GetLocalPort (void);
   Ipv4Address GetPeerAddress (void);
   uint16_t GetPeerPort (void);
